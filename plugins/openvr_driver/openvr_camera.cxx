#include "openvr_camera.h"
#include "openvr_kit.h"
#include <iostream>
#include <string>

namespace vr {
	openvr_camera::openvr_camera(vr::IVRSystem *hmd) : hmd(hmd), tracked_camera(nullptr), tracked_camera_handle(INVALID_TRACKED_CAMERA_HANDLE)
	{
		frame_format = CameraFrameFormat::CFF_RGBA;
		frame_split = CameraFrameSplit::CFS_HORIZONTAL;
		frame_flipped = true;
	}
	/// access to 3x4 matrix in column major format for transformation from camera (0 .. left, 1 .. right) to head coordinates
	bool openvr_camera::put_camera_to_head_matrix(int camera_index, float* pose_matrix) const
	{
		if (camera_index > 0 && get_nr_cameras() == 1) {
			last_error = "attempt to query camera to head matrix for secondary camera on mono camera system";
			return false;
		}
		const float* begin = camera_index == 0 ? left_camera_to_head : right_camera_to_head;
		std::copy(begin, begin + 12, pose_matrix);
		return true;
	}
	/// access to 4x4 matrix in column major format for perspective transformation of camera (0..left, 1..right)
	bool openvr_camera::put_projection_matrix(int camera_index, bool undistorted, float z_near, float z_far, float* projection_matrix) const
	{
		if (state == CS_UNINITIALIZED) {
			last_error = "attempt to inspect openvr camera that is not initialized; first call the initialize function";
			return false;
		}
		vr::EVRTrackedCameraFrameType frame_type = undistorted ? vr::VRTrackedCameraFrameType_Undistorted : vr::VRTrackedCameraFrameType_Distorted;
		vr::HmdMatrix44_t projection;
		vr::EVRTrackedCameraError camera_error = tracked_camera->GetCameraProjection(vr::k_unTrackedDeviceIndex_Hmd, camera_index, frame_type, z_near, z_far, &projection);
		if (camera_error != vr::VRTrackedCameraError_None) {
			last_error = "failed to query projection matrix from openvr camera ";
			last_error += '0' + camera_index;
			last_error += ": ";
			last_error += tracked_camera->GetCameraErrorNameFromEnum(camera_error);
			return false;
		}
		put_hmatrix(projection, &projection_matrix[0]);
		return true;
	}
	/// write the focal lengths in x- and y-direction to access to focal_length_2d_ptr[0|1] and the texture center to center_2d_ptr[0|1]
	bool openvr_camera::put_camera_intrinsics(int camera_index, bool undistorted, float* focal_length_2d_ptr, float* center_2d_ptr) const
	{
		if (state == CS_UNINITIALIZED) {
			last_error = "attempt to inspect openvr camera that is not initialized; first call the initialize function";
			return false;
		}
		vr::EVRTrackedCameraFrameType frame_type = undistorted ? vr::VRTrackedCameraFrameType_Undistorted : vr::VRTrackedCameraFrameType_Distorted;
		vr::HmdVector2_t foc, ctr;
		vr::EVRTrackedCameraError camera_error = tracked_camera->GetCameraIntrinsics(vr::k_unTrackedDeviceIndex_Hmd, camera_index, frame_type, &foc, &ctr);
		if (camera_error != vr::VRTrackedCameraError_None) {
			last_error = "failed to query camera intrinsics from openvr camera ";
			last_error += '0' + camera_index;
			last_error += ": ";
			last_error += tracked_camera->GetCameraErrorNameFromEnum(camera_error);
			return false;
		}
		focal_length_2d_ptr[0] = foc.v[0];
		focal_length_2d_ptr[1] = foc.v[1];
		center_2d_ptr[0] = ctr.v[0];
		center_2d_ptr[1] = ctr.v[1];
		return true;
	}
	bool openvr_camera::initialize_impl()
	{
		// get interface
		tracked_camera = vr::VRTrackedCamera();
		if (!tracked_camera) {
			last_error = "no openvr camera interface available";
			return false;
		}
		// check for camera
		bool has_camera = false;
		vr::EVRTrackedCameraError camera_error =
			tracked_camera->HasCamera(vr::k_unTrackedDeviceIndex_Hmd, &has_camera);
		if (camera_error != vr::VRTrackedCameraError_None) {
			last_error = "failed to query whether hmd has openvr camera: ";
			last_error += tracked_camera->GetCameraErrorNameFromEnum(camera_error);
			return false;
		}
		if (!has_camera) {
			last_error = "no openvr camera available";
			return false;
		}
		// query number of cameras
		vr::ETrackedPropertyError property_error;
		num_cameras = hmd->GetInt32TrackedDeviceProperty(vr::k_unTrackedDeviceIndex_Hmd, Prop_NumCameras_Int32, &property_error);
		if (property_error != vr::TrackedProp_Success) {
			last_error = "failed to query number of openvr camera property: ";
			hmd->GetPropErrorNameFromEnum(property_error);
			return false;
		}
		// query camera to head matrices
		if (get_nr_cameras() == 1) {
			HmdMatrix34_t M = hmd->GetMatrix34TrackedDeviceProperty(vr::k_unTrackedDeviceIndex_Hmd, Prop_CameraToHeadTransform_Matrix34, &property_error);
			if (property_error != vr::TrackedProp_Success) {
				last_error = "failed to query camera to head transformation of openvr mono camera: ";
				last_error += hmd->GetPropErrorNameFromEnum(property_error);
				return false;
			}
			put_pose_matrix(M, left_camera_to_head);
			put_pose_matrix(M, right_camera_to_head);
		}
		else {
			// this would be the correct implementation
<<<<<<< HEAD

=======
>>>>>>> 8dc3a59f
			HmdMatrix34_t M[2];
			uint32_t cnt = hmd->GetArrayTrackedDeviceProperty(vr::k_unTrackedDeviceIndex_Hmd, Prop_CameraToHeadTransforms_Matrix34_Array,
				k_unHmdMatrix34PropertyTag, M, 2 * sizeof(HmdMatrix34_t), &property_error);
			if (property_error != vr::TrackedProp_Success) {
				last_error = "failed to query camera to head transformations of openvr stereo camera: ";
				last_error += hmd->GetPropErrorNameFromEnum(property_error);
				return false;
			}
			put_pose_matrix(M[0], left_camera_to_head);
			put_pose_matrix(M[1], right_camera_to_head);
<<<<<<< HEAD

			/*
			std::cout << "left camera to head:";
			int i;
			for (i = 0; i < 12; ++i) {
				if (i % 3 == 0)
					std::cout << std::endl;
				std::cout << " " << left_camera_to_head[i];
			}
			std::cout << "\n" << std::endl;

			std::cout << "right camera to head:";
			for (i = 0; i < 12; ++i) {
				if (i % 3 == 0)
					std::cout << std::endl;
				std::cout << " " << right_camera_to_head[i];
			}
			std::cout << "\n" << std::endl;
			*/

			// but it does not work, so we query the eye to head transformations instead
			put_pose_matrix(hmd->GetEyeToHeadTransform(Eye_Left), left_camera_to_head);
			put_pose_matrix(hmd->GetEyeToHeadTransform(Eye_Right), right_camera_to_head);

			/*
			std::cout << "left eye to head:";
			for (i = 0; i < 12; ++i) {
				if (i % 3 == 0)
					std::cout << std::endl;
				std::cout << " " << left_camera_to_head[i];
			}
			std::cout << "\n" << std::endl;
			std::cout << "right eye to head:";
			for (i = 0; i < 12; ++i) {
				if (i % 3 == 0)
					std::cout << std::endl;
				std::cout << " " << right_camera_to_head[i];
			}
			std::cout << "\n" << std::endl;
			*/
=======
			
			// but sometime this does not work, so we query the eye to head transformations instead
			if (right_camera_to_head[0] < 0.8f || right_camera_to_head[4] < 0.8f || right_camera_to_head[8] < 0.8f) {
				put_pose_matrix(hmd->GetEyeToHeadTransform(Eye_Left), left_camera_to_head);
				put_pose_matrix(hmd->GetEyeToHeadTransform(Eye_Right), right_camera_to_head);
			}
>>>>>>> 8dc3a59f
		}
		// query frame layout
		int32_t frame_layout = hmd->GetInt32TrackedDeviceProperty(vr::k_unTrackedDeviceIndex_Hmd, Prop_CameraFrameLayout_Int32, &property_error);
		if (property_error != vr::TrackedProp_Success) {
			last_error = "failed to query frame layout of openvr camera property: ";
			hmd->GetPropErrorNameFromEnum(property_error);
			return false;
		}
		if ((frame_layout & vr::EVRTrackedCameraFrameLayout_Mono) != 0)
			frame_split = CFS_NONE;
		else if ((frame_layout & vr::EVRTrackedCameraFrameLayout_Stereo) != 0) {
			if ((frame_layout & vr::EVRTrackedCameraFrameLayout_VerticalLayout) != 0)
				frame_split = CFS_VERTICAL;
			else if ((frame_layout & vr::EVRTrackedCameraFrameLayout_HorizontalLayout) != 0)
				frame_split = CFS_HORIZONTAL;
			else {
				last_error = "unknown stereo frame layout of openvr camera";
				return false;
			}
		}
		else {
			last_error = "unknown frame layout of openvr camera";
			return false;
		}
		if ( (num_cameras == 1 && frame_split != CFS_NONE) ||
			 (num_cameras == 2 && frame_split == CFS_NONE) ) {
			last_error = "number of cameras are inconsistent with frame layout";
			return false;
		}
		// query stream format does not work
		/*
		int32_t stream_format = hmd->GetInt32TrackedDeviceProperty(vr::k_unTrackedDeviceIndex_Hmd, Prop_CameraStreamFormat_Int32, &property_error);
		if (property_error != vr::TrackedProp_Success) {
			last_error = "failed to query stream format of openvr camera property: ";
			hmd->GetPropErrorNameFromEnum(property_error);
			return false;
		}
		switch (stream_format) {
		case CVS_FORMAT_UNKNOWN:
			last_error = "unkown stream format of openvr camera";
			return false;
		case vr::CVS_FORMAT_RGB24:		// 24 bits per pixel
			frame_format = CFF_RGBA;
			break;
		case vr::CVS_FORMAT_RAW10:		// 10 bits per pixel
		case vr::CVS_FORMAT_NV12:		// 12 bits per pixel
		case vr::CVS_FORMAT_NV12_2:		// 12 bits per pixel, 2x height
		case vr::CVS_FORMAT_YUYV16:		// 16 bits per pixel
		case vr::CVS_FORMAT_BAYER16BG:   // 16 bits per pixel, 10-bit BG-format Bayer, see https://docs.opencv.org/3.1.0/de/d25/imgproc_color_conversions.html
		case vr::CVS_FORMAT_MJPEG:       // variable-sized MJPEG Open DML format, see https://www.loc.gov/preservation/digital/formats/fdd/fdd000063.shtml
			last_error = "unsupported frame format of openvr camera";
			return false;
		}
		*/
		return true;
	}

	bool openvr_camera::start_impl() 
	{ 
		// start video streaming service
		last_frame_sequence = -1;
		tracked_camera->AcquireVideoStreamingService(vr::k_unTrackedDeviceIndex_Hmd, &tracked_camera_handle);
		if (tracked_camera_handle == INVALID_TRACKED_CAMERA_HANDLE) {
			last_error = "Failed to start openvr camera, ensure that openvr camera is enabled in steamvr";
			return false;
		}
		return true;
	}
	bool openvr_camera::get_frame_impl(std::vector<uint8_t>& frame_data, uint32_t& width, uint32_t& height, bool undistorted, bool maximum_valid_rectangle)
	{
		vr::EVRTrackedCameraFrameType distortion_type = vr::VRTrackedCameraFrameType_Distorted;
		if (undistorted)
			distortion_type = maximum_valid_rectangle ? vr::VRTrackedCameraFrameType_MaximumUndistorted : vr::VRTrackedCameraFrameType_Undistorted;

		// allocate for camera frame buffer requirements
		uint32_t frame_size = 0;
		vr::EVRTrackedCameraError camera_error = tracked_camera->GetCameraFrameSize(vr::k_unTrackedDeviceIndex_Hmd, distortion_type, &width, &height, &frame_size);
		if (camera_error != vr::VRTrackedCameraError_None) {
			last_error = "failed to query openvr camera frame size: ";
			last_error += tracked_camera->GetCameraErrorNameFromEnum(camera_error);
			return false;
		}
		// reallocate buffer of frame size changed
		if (frame_size != frame_data.size()) {
			switch (frame_format) {
			case CameraFrameFormat::CFF_RGBA:
				frame_data.resize(frame_size);
				break;
			default:
				last_error = "unknown frame format of openvr camera";
				return false;
			}
			frame_data.shrink_to_fit();
		}
		// get frame header to query frame index
		vr::CameraVideoStreamFrameHeader_t frame_header;
		camera_error = tracked_camera->GetVideoStreamFrameBuffer(tracked_camera_handle, distortion_type, 0, 0, &frame_header, sizeof(frame_header));
		if (camera_error != vr::VRTrackedCameraError_None) {
			last_error = "failed to get video stream frame header from openvr camera: ";
			last_error += tracked_camera->GetCameraErrorNameFromEnum(camera_error);
			return false;
		}
		// check whether new frame is available
		if (frame_header.nFrameSequence == last_frame_sequence) {
			return false;
		}
		// retrieve new frame
		camera_error = tracked_camera->GetVideoStreamFrameBuffer(tracked_camera_handle, distortion_type, frame_data.data(), frame_size, &frame_header, sizeof(frame_header));
		if (camera_error != vr::VRTrackedCameraError_None) {
			last_error = "failed to get frame from openvr camera: ";
			last_error += tracked_camera->GetCameraErrorNameFromEnum(camera_error);
			return false;
		}
		last_frame_sequence = frame_header.nFrameSequence;
		return true;
	}
	bool openvr_camera::get_gl_texture_id_impl(uint32_t& tex_id, uint32_t& width, uint32_t& height, bool undistorted, float max_valid_texcoord_range[4])
	{
		vr::EVRTrackedCameraFrameType distortion_type = undistorted ? vr::VRTrackedCameraFrameType_MaximumUndistorted : vr::VRTrackedCameraFrameType_Distorted;
		// query texture size and max valid texcoord range
		vr::VRTextureBounds_t bounds;
		vr::EVRTrackedCameraError camera_error = tracked_camera->GetVideoStreamTextureSize(vr::k_unTrackedDeviceIndex_Hmd, distortion_type, &bounds, &width, &height);
		if (camera_error != vr::VRTrackedCameraError_None) {
			last_error = "failed to query texture size from openvr camera: ";
			last_error += tracked_camera->GetCameraErrorNameFromEnum(camera_error);
			return false;
		}
		max_valid_texcoord_range[0] = bounds.uMin;
		max_valid_texcoord_range[1] = bounds.vMin;
		max_valid_texcoord_range[2] = bounds.uMax;
		max_valid_texcoord_range[3] = bounds.vMax;
		// get frame header
		vr::CameraVideoStreamFrameHeader_t frame_header;
		camera_error = tracked_camera->GetVideoStreamFrameBuffer(tracked_camera_handle, distortion_type, 0, 0, &frame_header, sizeof(frame_header));
		if (camera_error != vr::VRTrackedCameraError_None) {
			last_error = "failed to get video stream frame header from openvr camera: ";
			last_error += tracked_camera->GetCameraErrorNameFromEnum(camera_error);
			return false;
		}
		// query texture id
		camera_error = tracked_camera->GetVideoStreamTextureGL(tracked_camera_handle, distortion_type, &tex_id, &frame_header, sizeof(frame_header));
		if (camera_error != vr::VRTrackedCameraError_None) {
			last_error = "failed to get gl texture id of shared texture from openvr camera: ";
			last_error += tracked_camera->GetCameraErrorNameFromEnum(camera_error);
			return false;
		}
		return true;
	}

	bool openvr_camera::stop_impl() 
	{
		vr::EVRTrackedCameraError camera_error = tracked_camera->ReleaseVideoStreamingService(tracked_camera_handle);
		if (camera_error != vr::VRTrackedCameraError_None) {
			last_error = "failed stop openvr camera: ";
			last_error += tracked_camera->GetCameraErrorNameFromEnum(camera_error);
			return false;
		}
		tracked_camera_handle = INVALID_TRACKED_CAMERA_HANDLE;
		return true;
	}
} // namespace vr<|MERGE_RESOLUTION|>--- conflicted
+++ resolved
@@ -106,10 +106,7 @@
 		}
 		else {
 			// this would be the correct implementation
-<<<<<<< HEAD
-
-=======
->>>>>>> 8dc3a59f
+
 			HmdMatrix34_t M[2];
 			uint32_t cnt = hmd->GetArrayTrackedDeviceProperty(vr::k_unTrackedDeviceIndex_Hmd, Prop_CameraToHeadTransforms_Matrix34_Array,
 				k_unHmdMatrix34PropertyTag, M, 2 * sizeof(HmdMatrix34_t), &property_error);
@@ -120,7 +117,6 @@
 			}
 			put_pose_matrix(M[0], left_camera_to_head);
 			put_pose_matrix(M[1], right_camera_to_head);
-<<<<<<< HEAD
 
 			/*
 			std::cout << "left camera to head:";
@@ -140,35 +136,27 @@
 			}
 			std::cout << "\n" << std::endl;
 			*/
-
-			// but it does not work, so we query the eye to head transformations instead
-			put_pose_matrix(hmd->GetEyeToHeadTransform(Eye_Left), left_camera_to_head);
-			put_pose_matrix(hmd->GetEyeToHeadTransform(Eye_Right), right_camera_to_head);
-
-			/*
-			std::cout << "left eye to head:";
-			for (i = 0; i < 12; ++i) {
-				if (i % 3 == 0)
-					std::cout << std::endl;
-				std::cout << " " << left_camera_to_head[i];
-			}
-			std::cout << "\n" << std::endl;
-			std::cout << "right eye to head:";
-			for (i = 0; i < 12; ++i) {
-				if (i % 3 == 0)
-					std::cout << std::endl;
-				std::cout << " " << right_camera_to_head[i];
-			}
-			std::cout << "\n" << std::endl;
-			*/
-=======
-			
 			// but sometime this does not work, so we query the eye to head transformations instead
 			if (right_camera_to_head[0] < 0.8f || right_camera_to_head[4] < 0.8f || right_camera_to_head[8] < 0.8f) {
 				put_pose_matrix(hmd->GetEyeToHeadTransform(Eye_Left), left_camera_to_head);
 				put_pose_matrix(hmd->GetEyeToHeadTransform(Eye_Right), right_camera_to_head);
-			}
->>>>>>> 8dc3a59f
+				/*
+				std::cout << "left eye to head:";
+				for (i = 0; i < 12; ++i) {
+					if (i % 3 == 0)
+						std::cout << std::endl;
+					std::cout << " " << left_camera_to_head[i];
+				}
+				std::cout << "\n" << std::endl;
+				std::cout << "right eye to head:";
+				for (i = 0; i < 12; ++i) {
+					if (i % 3 == 0)
+						std::cout << std::endl;
+					std::cout << " " << right_camera_to_head[i];
+				}
+				std::cout << "\n" << std::endl;
+				*/
+			}
 		}
 		// query frame layout
 		int32_t frame_layout = hmd->GetInt32TrackedDeviceProperty(vr::k_unTrackedDeviceIndex_Hmd, Prop_CameraFrameLayout_Int32, &property_error);
