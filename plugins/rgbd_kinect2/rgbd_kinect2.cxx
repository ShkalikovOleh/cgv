#include <iostream>
#include <chrono>
#include "rgbd_kinect2.h"
#include <Windows.h>
#include <Kinect.h>
#include <Ole2.h>
#include <cgv/utils/convert.h>

using namespace std;
using namespace chrono;

struct stream_handles
{
	HANDLE hColorStreamHandle;
	HANDLE hInfraredStreamHandle;
	HANDLE hDepthStreamHandle;
	stream_handles() : hColorStreamHandle(NULL), hInfraredStreamHandle(NULL), hDepthStreamHandle(NULL) {}
};

namespace rgbd {

	rgbd_kinect2::rgbd_kinect2() : infrared_reader(nullptr),color_reader(nullptr),depth_reader(nullptr)
	{
		camera = nullptr;
	}

	/// attach to the kinect device of the given serial
	bool rgbd_kinect2::attach(const std::string& serial)
	{
		if (is_attached()) {
			detach();
		}

		if (FAILED(GetDefaultKinectSensor(&camera))) {
			cerr << "rgbd_kinect2::attach: failed to get default kinect sensor\n";
			return false;
		}
		return true;
	}

	/// return whether device object is attached to a kinect device
	bool rgbd_kinect2::is_attached() const
	{
		return camera != 0;
	}
	/// detach from serial
	bool rgbd_kinect2::detach()
	{
		camera->Release();
		camera = nullptr;
		return true;
	}

	/// check whether the device supports the given combination of input streams
	bool rgbd_kinect2::check_input_stream_configuration(InputStreams is) const
	{
		return true;
	}

	/// query the stream formats available for a given stream configuration
	void rgbd_kinect2::query_stream_formats(InputStreams is, std::vector<stream_format>& stream_formats) const
	{
		if ((is & IS_COLOR) != 0) {
			stream_formats.push_back(stream_format(1920, 1080, PF_BGRA, 30, 32));
		}
		if ((is & IS_INFRARED) != 0) {
			stream_formats.push_back(stream_format(512, 424, PF_I, 30, 16));
		}
		if ((is & IS_DEPTH) != 0) {
			stream_formats.push_back(stream_format(512, 424, PF_DEPTH, 30, 16));
		}
	}
	/// start the camera
	bool rgbd_kinect2::start_device(InputStreams is, std::vector<stream_format>& stream_formats)
	{
		if (is & IS_COLOR) {
			stream_formats.push_back(stream_format(1920, 1080, PF_BGRA, 30, 32));
		}
		if (is & IS_INFRARED) {
			stream_formats.push_back(stream_format(512, 424, PF_I, 30, 16));
		}
		if (is & IS_DEPTH) {
			stream_formats.push_back(stream_format(512, 424, PF_DEPTH, 30, 16));
		}
		start_device(stream_formats);
		return true;
	}
	/// start the rgbd device with given stream formats 
	bool rgbd_kinect2::start_device(const std::vector<stream_format>& stream_formats)
	{
		if (!is_attached()) {
			cerr << "rgbd_kinect2: tried to start an unattached device!\n";
		}
		if (is_running())
			return true;
		
		
		if (FAILED(camera->Open())) {
			cerr << "rgbd_kinect2::start_device: failed to open kinect sensor\n";
		}


		IDepthFrameSource* depth_frame_source;
		IColorFrameSource* color_frame_source;
		IInfraredFrameSource* infrared_frame_source;
		if (FAILED(camera->get_ColorFrameSource(&color_frame_source))) {
			cerr << "rgbd_kinect2::start_device: failed to create frame reader\n";
		}
		camera->get_DepthFrameSource(&depth_frame_source);
		camera->get_InfraredFrameSource(&infrared_frame_source);
		color_frame_source->OpenReader(&color_reader);
		depth_frame_source->OpenReader(&depth_reader);
		infrared_frame_source->OpenReader(&infrared_reader);
		color_frame_source->Release();
		depth_frame_source->Release();
		infrared_frame_source->Release();

		for (auto& format : stream_formats) {
			switch (format.pixel_format) {
			case PF_BGRA:
				color_format = format;
				break;
			case PF_DEPTH:
				depth_format = format;
				break;
			case PF_I:
				ir_format = format;
				break;
			}
		}

		return true;
	}
	/// stop the camera
	bool rgbd_kinect2::stop_device()
	{
		if (is_running()) {
			color_reader->Release();
			color_reader = nullptr;
			depth_reader->Release();
			depth_reader = nullptr;
			infrared_reader->Release();
			infrared_reader = nullptr;
			camera->Close();
			return true;
		}
		return false;
	}

	/// return whether device has been started
	bool rgbd_kinect2::is_running() const
	{
		return color_reader != 0;
	}

		/// query a frame of the given input stream
	bool rgbd_kinect2::get_frame(InputStreams is, frame_type& frame, int timeOut)
	{
		if (!is_attached()) {
			cerr << "rgbd_kinect2::get_frame called on device that has not been attached" << endl;
			return false;
		}

		if (!is_running()) {
			cerr << "rgbd_kinect2::get_frame called on device that is not running" << endl;
			return false;
		}

		double time = duration_cast<milliseconds>(steady_clock::now().time_since_epoch()).count();

		if (is == IS_COLOR) {
			IColorFrame* kinect_frame;
			if (SUCCEEDED(color_reader->AcquireLatestFrame(&kinect_frame))) {
				static_cast<frame_format&>(frame) = color_format;
				frame.time = time;
				//frame.compute_buffer_size();
				if (frame.frame_data.size() != frame.buffer_size) {
					frame.frame_data.resize(frame.buffer_size);
				}
				HRESULT hr = kinect_frame->CopyConvertedFrameDataToArray(frame.buffer_size, reinterpret_cast<BYTE*>(frame.frame_data.data()), ColorImageFormat_Bgra);
				if (FAILED(hr)) {
					cerr << "rgbd_kinect2::get_frame failed to copy data into frame buffer\n";
					return false;
				}
				
				kinect_frame->Release();
				return true;
			}
		}
		else if (is == IS_DEPTH) {
			IDepthFrame* kinect_frame;
			if (SUCCEEDED(depth_reader->AcquireLatestFrame(&kinect_frame))) {
				static_cast<frame_format&>(frame) = depth_format;
				frame.time = time;
				frame.compute_buffer_size();
				if (frame.frame_data.size() != frame.buffer_size) {
					frame.frame_data.resize(frame.buffer_size);
				}
				HRESULT hr = kinect_frame->CopyFrameDataToArray(frame.buffer_size >> 1, reinterpret_cast<UINT16*>(frame.frame_data.data()));
				if (FAILED(hr)) {
					cerr << "rgbd_kinect2::get_frame failed to copy data into frame buffer\n";
					return false;
				}

				kinect_frame->Release();
				return true;
			}
		}
		else if (is == IS_INFRARED) {
			IInfraredFrame* kinect_frame;
			if (SUCCEEDED(infrared_reader->AcquireLatestFrame(&kinect_frame))) {
				static_cast<frame_format&>(frame) = ir_format;
				frame.time = time;
				frame.compute_buffer_size();
				if (frame.frame_data.size() != frame.buffer_size) {
					frame.frame_data.resize(frame.buffer_size);
				}
				
				HRESULT hr = kinect_frame->CopyFrameDataToArray(frame.buffer_size >> 1, reinterpret_cast<UINT16*>(frame.frame_data.data()));
				if (FAILED(hr)) {
					cerr << "rgbd_kinect2::get_frame failed to copy data into frame buffer\n";
					return false;
				}
				kinect_frame->Release();
				return true;
			}
		}


		return false;
	}
	/// map a color frame to the image coordinates of the depth image
	void rgbd_kinect2::map_color_to_depth(const frame_type& depth_frame, const frame_type& color_frame,
		frame_type& warped_color_frame) const
	{
	
		ICoordinateMapper* mapper;
		const int width = 1920;
		const int height = 1080;
		camera->get_CoordinateMapper(&mapper);
		DepthSpacePoint color2depth[width*height];     // Maps depth pixels to rgb pixels

		mapper->MapColorFrameToDepthSpace(
			width*height, reinterpret_cast<const UINT16*>(depth_frame.frame_data.data()),        // Depth frame data and size of depth frame
			width*height, color2depth); // Output ColorSpacePoint array and size

		mapper->Release();
		
		static_cast<frame_size&>(warped_color_frame) = depth_frame;
		warped_color_frame.pixel_format = color_frame.pixel_format;
		warped_color_frame.nr_bits_per_pixel = color_frame.nr_bits_per_pixel;
		warped_color_frame.compute_buffer_size();
		warped_color_frame.frame_data.resize(warped_color_frame.buffer_size);
		unsigned bytes_per_pixel = color_frame.nr_bits_per_pixel / 8;

		warped_color_frame.compute_buffer_size();
		if (warped_color_frame.frame_data.size() != warped_color_frame.buffer_size) {
			warped_color_frame.frame_data.resize(warped_color_frame.buffer_size);
		}
		/*
		for (size_t y = 0; y < height; ++y) {
			for (size_t x = 0; x < width; ++x) {
				DepthSpacePoint cp = color2depth[y*height + x];
				int u, v;
				u = round(cp.Y);
				v = round(cp.X);
				if (u >= 0 && u < width && v >= 0 && v < height) {
					//TODO add proper sampling
					memcpy(warped_color_frame.frame_data.data(), color_frame.frame_data.data() + u*height + v, bytes_per_pixel*sizeof(BYTE));
				}
			}
		}*/
	}
	
	/// map a depth value together with pixel indices to a 3D point with coordinates in meters; point_ptr needs to provide space for 3 floats
	bool rgbd_kinect2::map_depth_to_point(int x, int y, int depth, float* point_ptr) const
	{
		depth /= 8;
		if (depth == 0)
			return false;

<<<<<<< HEAD
		static const double fx_d = 1.0 / 5.9421434211923247e+02;
		static const double fy_d = 1.0 / 5.9104053696870778e+02;
		static const double cx_d = 3.3930780975300314e+02;
		static const double cy_d = 2.4273913761751615e+02;
=======
		//intrinisic matrix
		//1042.56333152221 	0					0
		//0 				1039.41616865874	0
		//964.559360889174	547.127316078404	1
		static const double fx_d = 1.0 / 1042.56333152221;
		static const double fy_d = 1.0 / 1039.41616865874;
		static const double cx_d = 964.559360889174;
		static const double cy_d = 547.127316078404;
>>>>>>> 39a55fb2
		double d = 0.001 * depth;
		point_ptr[0] = float((x - cx_d) * d * fx_d);
		point_ptr[1] = float((y - cy_d) * d * fy_d);
		point_ptr[2] = float(d);
		return true;
	}

	/// construct CLNUI driver
	rgbd_kinect2_driver::rgbd_kinect2_driver()
	{
	}
	/// destructor
	rgbd_kinect2_driver::~rgbd_kinect2_driver()
	{
	}
	/// return the number of kinect devices found by driver
	unsigned rgbd_kinect2_driver::get_nr_devices()
	{
		IKinectSensor* sensor;

		if (FAILED(GetDefaultKinectSensor(&sensor))) {
			return 0;
		}
		sensor->Release();
		return 1;
	}

	/// return the serial of the i-th kinect devices
	std::string rgbd_kinect2_driver::get_serial(int i)
	{
		int n = get_nr_devices();
		if (i >= n)
			return "";

		IKinectSensor* sensor;

		if (FAILED(GetDefaultKinectSensor(&sensor))) {
			return "";
		}
		
		sensor->Release();
	
		return "default-kinect2";
	}

	/// create a kinect device
	rgbd_device* rgbd_kinect2_driver::create_rgbd_device()
	{
		return new rgbd_kinect2();
	}
}
#include "lib_begin.h"

extern CGV_API rgbd::driver_registration<rgbd::rgbd_kinect2_driver> rgbd_kinect2_driver_registration("kinect2_driver");<|MERGE_RESOLUTION|>--- conflicted
+++ resolved
@@ -279,12 +279,7 @@
 		if (depth == 0)
 			return false;
 
-<<<<<<< HEAD
-		static const double fx_d = 1.0 / 5.9421434211923247e+02;
-		static const double fy_d = 1.0 / 5.9104053696870778e+02;
-		static const double cx_d = 3.3930780975300314e+02;
-		static const double cy_d = 2.4273913761751615e+02;
-=======
+
 		//intrinisic matrix
 		//1042.56333152221 	0					0
 		//0 				1039.41616865874	0
@@ -293,7 +288,7 @@
 		static const double fy_d = 1.0 / 1039.41616865874;
 		static const double cx_d = 964.559360889174;
 		static const double cy_d = 547.127316078404;
->>>>>>> 39a55fb2
+
 		double d = 0.001 * depth;
 		point_ptr[0] = float((x - cx_d) * d * fx_d);
 		point_ptr[1] = float((y - cy_d) * d * fy_d);
