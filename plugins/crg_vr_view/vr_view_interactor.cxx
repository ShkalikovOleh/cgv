--- conflicted
+++ resolved
@@ -259,17 +259,6 @@
 	cgv::render::ref_sphere_renderer(ctx, 1);
 
 #ifndef _DEBUG
-<<<<<<< HEAD
-	cgv::media::mesh::simple_mesh<float> M;
-	if (M.read(cgv::base::find_data_file("vr_controller_vive_1_5.obj", "D"))) {
-		MI_controller.construct(ctx, M);
-		MI_controller.bind(ctx, ctx.ref_surface_shader_program(true), true);
-	}
-	cgv::media::mesh::simple_mesh<float> M2;
-	if (M2.read(cgv::base::find_data_file("generic_hmd.obj", "D"))) {
-		MI_hmd.construct(ctx, M2);
-		MI_hmd.bind(ctx, ctx.ref_surface_shader_program(true), true);
-=======
 	// set mesh file names only in release configuration
 	if (vr::get_vrmesh_file_name(vr::VRM_HMD).empty())
 		vr::set_vrmesh_file_name(vr::VRM_HMD, "generic_hmd.obj");
@@ -278,7 +267,6 @@
 	if (vr::get_vrmesh_file_name(vr::VRM_TRACKER).empty()) {
 		vr::set_vrmesh_file_name(vr::VRM_TRACKER, "HTC_Vive_Tracker_2017.obj");
 		mesh_scales[vr::VRM_TRACKER] = 0.001f;
->>>>>>> 3c09bc59
 	}
 #endif
 	// try to read meshes and turn off mesh rendering and potentially switch to sphere rendering in case meshes are not available
@@ -658,11 +646,7 @@
 						cgv::math::translate4<float>(0, 0.1f, -0.1f)*
 						cgv::math::scale4<float>(vec3(mesh_scales[vr::VRM_HMD]))
 					);
-<<<<<<< HEAD
-					MI_hmd.draw_all(ctx);
-=======
 					MI_hmd_ptr->draw_all(ctx);
->>>>>>> 3c09bc59
 					ctx.pop_modelview_matrix();
 				}
 			}
@@ -695,14 +679,6 @@
 					sphere_colors.push_back(rgb(0, 0, 1));
 				}
 			}
-<<<<<<< HEAD
-			for (unsigned i = 0; i < 4; ++i) if (state_ptr->controller[i].status == vr::VRS_TRACKED) {
-				if (show_vr_kits_as_meshes && MI_controller.is_constructed()) {
-					ctx.push_modelview_matrix();
-					ctx.mul_modelview_matrix(cgv::math::pose4<float>(reinterpret_cast<const mat34&>(state_ptr->controller[i].pose[0])));
-					MI_controller.draw_all(ctx);
-					ctx.pop_modelview_matrix();
-=======
 			cgv::render::mesh_render_info* MI_controller_ptr = vr::get_vrmesh_render_info(ctx, vr::VRM_CONTROLLER);
 			cgv::render::mesh_render_info* MI_tracker_ptr = vr::get_vrmesh_render_info(ctx, vr::VRM_TRACKER);
 			for (unsigned i = 0; i < 4; ++i) {
@@ -718,7 +694,6 @@
 						MI_controller_ptr->draw_all(ctx);
 						ctx.pop_modelview_matrix();
 					}
->>>>>>> 3c09bc59
 				}
 				else {
 					show_spheres = (tracker_vis_type & VVT_SPHERE) != 0;
