#pragma once

#include <rgbd_input.h>
#include <rgbd_mouse.h>

#include <cgv/base/node.h>
#include <cgv/math/fvec.h>
#include <cgv/media/color.h>
#include <cgv/gui/event_handler.h>
#include <cgv/gui/provider.h>
#include <cgv/data/data_view.h>
#include <cgv/render/drawable.h>
#include <cgv/render/shader_program.h>
#include <cgv/render/texture.h>
#include <cgv_gl/point_renderer.h>
#include <libs/point_cloud/point_cloud_provider.h>
#include <libs/point_cloud/point_cloud.h>

#include <string>
#include <mutex>
#include <future>
#include "fast.h"

#include "lib_begin.h"

using namespace std;

class rgbd_control : 
	public cgv::base::node,
	public cgv::render::drawable,
	public cgv::gui::event_handler,
	public cgv::gui::provider,
	public cgv::pointcloud::point_cloud_provider
{
public:
	enum VisMode { VM_COLOR, VM_DEPTH, VM_INFRARED, VM_WARPED };
	enum DeviceMode { DM_DETACHED, DM_PROTOCOL, DM_DEVICE };
	///
	rgbd_control();
	/// overload to return the type name of this object. By default the type interface is queried over get_type.
	std::string get_type_name() const { return "rgbd_control"; }
	///
	bool self_reflect(cgv::reflect::reflection_handler& rh);
	///
	void on_set(void* member_ptr);
	/// scan rgbd devices
	void on_register();
	/// turn off rgbd device
	void unregister();

	/// adjust view
	bool init(cgv::render::context& ctx);
	/// load new textures to gpu
	void init_frame(cgv::render::context& ctx);
	/// overload to draw the content of this drawable
	void draw(cgv::render::context& ctx);
	///
	void clear(cgv::render::context& ctx);
	/// 
	bool handle(cgv::gui::event& e);
	/// 
	void stream_help(std::ostream& os);
	///
	void create_gui();
<<<<<<< HEAD
	

	bool show_grayscale;
  protected:
=======
	///
	point_cloud get_point_cloud() override;

protected:
>>>>>>> c8a6c32e
	void update_texture_from_frame(cgv::render::context& ctx, cgv::render::texture& tex, const rgbd::frame_type& frame, bool recreate, bool replace);
	///
	void convert_to_grayscale(const rgbd::frame_type& color_frame, rgbd::frame_type& gray_frame);
	/// members for rgbd input
	rgbd::rgbd_input rgbd_inp;
	std::string protocol_path;
	bool do_protocol;
	bool stream_color;
	bool stream_depth;
	bool stream_infrared;
	bool stream_mesh;
	std::vector<rgbd::stream_format> color_stream_formats;
	std::vector<rgbd::stream_format> depth_stream_formats;
	std::vector<rgbd::stream_format> ir_stream_formats;
	int color_stream_format_idx;
	int depth_stream_format_idx;
	int ir_stream_format_idx;

	void rgbd_control::update_stream_formats();
	/// members for rgbd mouse
	rgbd::rgbd_mouse km;
	vec2 mouse_pos;

	/// raw point cloud
	std::vector<vec3> P, P2;
	std::vector<rgba8> C, C2;

	/// mesh
	std::vector<cgv::render::render_types::ivec3> M_TRIANGLES;
	std::vector<cgv::render::render_types::vec3> M_POINTS;
	std::vector<cgv::render::render_types::vec2> M_UV;

	/// processing parameters
	bool remap_color;
	bool flip[3];

	/// visualization parameters
	VisMode vis_mode;
	float color_scale;
	float depth_scale;
	float infrared_scale;
	vec2 depth_range;
	cgv::render::point_render_style prs;

	/// texture, shaders and display lists
	cgv::data::data_format color_fmt, depth_fmt, infrared_fmt;
	cgv::render::texture color, depth, infrared, warped_color;

	/// one shader program for each visualization mode
	cgv::render::shader_program rgbd_prog;

  private:
	/// internal members used to create gui
	DeviceMode device_mode;
	bool near_mode;
	int device_idx;
	float pitch;
	float x, y, z;
	float aspect;
	bool stopped;
	bool step_only;
	unsigned nr_depth_frames, nr_color_frames, nr_infrared_frames,nr_mesh_frames;
	/// internal members used for configuration
	bool color_frame_changed, depth_frame_changed, infrared_frame_changed,mesh_frame_changed;
	bool color_attachment_changed, depth_attachment_changed, infrared_attachment_changed;

	/// internal members used for data storage
	rgbd::frame_type color_frame, depth_frame, ir_frame, warped_color_frame,mesh_frame;
	rgbd::frame_type color_frame_2, depth_frame_2, ir_frame_2, warped_color_frame_2, gray_frame_2;
	std::vector<fast::fast_xy> corners;
	std::future<size_t> future_handle;
	size_t construct_point_cloud();
	bool acquire_next;
	bool always_acquire_next;
	bool visualisation_enabled;

  protected:
	void timer_event(double t, double dt);
	void on_start_cb();
	void on_step_cb();
	void on_stop_cb();
	void on_save_cb();
	void on_save_point_cloud_cb();
	void on_load_cb();
	void on_device_select_cb();
	void on_pitch_cb();
	void on_clear_protocol_cb();
};

#include <cgv/config/lib_end.h><|MERGE_RESOLUTION|>--- conflicted
+++ resolved
@@ -62,17 +62,13 @@
 	void stream_help(std::ostream& os);
 	///
 	void create_gui();
-<<<<<<< HEAD
 	
 
 	bool show_grayscale;
   protected:
-=======
 	///
 	point_cloud get_point_cloud() override;
 
-protected:
->>>>>>> c8a6c32e
 	void update_texture_from_frame(cgv::render::context& ctx, cgv::render::texture& tex, const rgbd::frame_type& frame, bool recreate, bool replace);
 	///
 	void convert_to_grayscale(const rgbd::frame_type& color_frame, rgbd::frame_type& gray_frame);
