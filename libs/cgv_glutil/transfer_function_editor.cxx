#include "transfer_function_editor.h"

#include <cgv/defines/quote.h>
#include <cgv/gui/dialog.h>
#include <cgv/gui/key_event.h>
#include <cgv/gui/dialog.h>
#include <cgv/gui/mouse_event.h>
#include <cgv/math/ftransform.h>
#include <cgv/utils/advanced_scan.h>
#include <cgv/utils/file.h>
#include <cgv_gl/gl/gl.h>

namespace cgv {
namespace glutil {

transfer_function_editor::transfer_function_editor() {

	set_name("Transfer Function Editor");
#ifdef CGV_FORCE_STATIC
	file_name = "";
#else
	file_name = QUOTE_SYMBOL_VALUE(INPUT_DIR);
	file_name += "/res/default.xml";
#endif

	layout.padding = 8;
	layout.total_height = 200;
	layout.color_scale_height = 30;

	set_overlay_alignment(AO_START, AO_START);
	set_overlay_stretch(SO_HORIZONTAL);
	set_overlay_margin(ivec2(20));
	set_overlay_size(ivec2(600u, layout.total_height));
	
	fbc.add_attachment("color", "flt32[R,G,B,A]");
	fbc.set_size(get_overlay_size());

	canvas.register_shader("rectangle", "rect2d.glpr");
	canvas.register_shader("circle", "circle2d.glpr");
	canvas.register_shader("histogram", "hist2d.glpr");
	canvas.register_shader("background", "bg2d.glpr");

	overlay_canvas.register_shader("rectangle", "rect2d.glpr");

	opacity_scale_exponent = 1.0f;
	resolution = (cgv::type::DummyEnum)512;

	show_histogram = true;
	histogram_color = rgba(0.5f, 0.5f, 0.5f, 0.75f);
	histogram_border_color = rgba(0.0f, 0.0f, 0.0f, 1.0f);
	histogram_border_width = 0u;
	histogram_smoothing = 0.5f;

	mouse_is_on_overlay = false;
	show_cursor = false;
	cursor_pos = ivec2(-100);
	cursor_drawtext = "";

	tfc.points.set_drag_callback(std::bind(&transfer_function_editor::handle_drag, this));
	tfc.points.set_drag_end_callback(std::bind(&transfer_function_editor::handle_drag_end, this));
	tfc.points.set_constraint(layout.editor_rect);

	line_renderer = generic_renderer("line2d.glpr");
	polygon_renderer = generic_renderer("poly2d.glpr");
	point_renderer = generic_renderer("circle2d.glpr");
}

bool transfer_function_editor::on_exit_request() {
	if(has_unsaved_changes) {
		return cgv::gui::question("The transfer function has unsaved changes. Are you sure you want to quit?");
	}
	return true;
}

void transfer_function_editor::clear(cgv::render::context& ctx) {

	canvas.destruct(ctx);
	overlay_canvas.destruct(ctx);
	fbc.clear(ctx);
}

bool transfer_function_editor::self_reflect(cgv::reflect::reflection_handler& _rh) {

	return _rh.reflect_member("file_name", file_name);
}

bool transfer_function_editor::handle_event(cgv::gui::event& e) {

	// return true if the event gets handled and stopped here or false if you want to pass it to the next plugin
	unsigned et = e.get_kind();
	unsigned char modifiers = e.get_modifiers();

	if(!show)
		return false;

	if(et == cgv::gui::EID_KEY) {
		cgv::gui::key_event& ke = (cgv::gui::key_event&) e;
		if (ke.get_action() == cgv::gui::KA_PRESS) {
			switch (ke.get_key()) {
			case cgv::gui::KEY_Left_Ctrl:
				show_cursor = true;
				cursor_drawtext = "+";
				post_redraw();
				return true;
			case cgv::gui::KEY_Left_Alt:
				show_cursor = true;
				cursor_drawtext = "-";
				post_redraw();
				return true;
			}
		}
		else if (ke.get_action() == cgv::gui::KA_RELEASE) {
			switch (ke.get_key()) {
			case cgv::gui::KEY_Left_Ctrl:
				show_cursor = false;
				post_redraw();
				return true;
			case cgv::gui::KEY_Left_Alt:
				show_cursor = false;
				post_redraw();
				return true;
			}
		}
	} else if(et == cgv::gui::EID_MOUSE) {
		cgv::gui::mouse_event& me = (cgv::gui::mouse_event&) e;
		cgv::gui::MouseAction ma = me.get_action();

		switch(ma) {
		case cgv::gui::MA_ENTER:
			mouse_is_on_overlay = true;
			break;
		case cgv::gui::MA_LEAVE:
			mouse_is_on_overlay = false;
			post_redraw();
			break;
		case cgv::gui::MA_MOVE:
		case cgv::gui::MA_DRAG:
			cursor_pos = ivec2(me.get_x(), me.get_y());
			if(show_cursor)
				post_redraw();
			break;
		case cgv::gui::MA_PRESS:
			if ((me.get_button_state() & cgv::gui::MB_LEFT_BUTTON) != 0) {
				if (modifiers > 0) {
					ivec2 mpos = get_local_mouse_pos(ivec2(me.get_x(), me.get_y()));
					switch (modifiers) {
					case cgv::gui::EM_CTRL:
						if (!get_hit_point(mpos))
							add_point(mpos);
						return true;
					case cgv::gui::EM_ALT: {
						point* hit_point = get_hit_point(mpos);
						if (hit_point)
							remove_point(hit_point);
						return true;
					}
					}
				}
			}
		}
		return tfc.points.handle(e, last_viewport_size, container);
<<<<<<< HEAD
	} 
	return false;
=======
	} else {
		return false;
	}
>>>>>>> 0e1396ae
}

void transfer_function_editor::on_set(void* member_ptr) {

	if(member_ptr == &file_name) {
/*
#ifndef CGV_FORCE_STATIC
		// TODO: implemenmt
		std::cout << "IMPLEMENT" << std::endl;
		//std::filesystem::path file_path(file_name);
		//if(file_path.is_relative()) {
		//	std::string debug_file_name = QUOTE_SYMBOL_VALUE(INPUT_DIR);
		//	file_name = debug_file_name + "/" + file_name;
		//}
#endif
*/
		if(!load_from_xml(file_name))
			tfc.reset();

		update_point_positions();
		update_transfer_function(false);

		has_unsaved_changes = false;
		on_set(&has_unsaved_changes);
		
		post_recreate_gui();
	}

	if(member_ptr == &save_file_name) {
		std::string extension = cgv::utils::file::get_extension(save_file_name);

		if(extension == "") {
			extension = "xml";
			save_file_name += "." + extension;
		}

		if(cgv::utils::to_upper(extension) == "XML") {
			if(save_to_xml(save_file_name)) {
				file_name = save_file_name;
				update_member(&file_name);
				has_unsaved_changes = false;
				on_set(&has_unsaved_changes);
			} else {
				std::cout << "Error: Could not write transfer function to file: " << save_file_name << std::endl;
			}
		} else {
			std::cout << "Please specify a xml file name." << std::endl;
		}
	}

	if(member_ptr == &has_unsaved_changes) {
		auto ctrl = find_control(file_name);
		if(ctrl)
			ctrl->set("color", has_unsaved_changes ? "0xff6666" : "0xffffff");
	}
	
	if(member_ptr == &layout.total_height) {
		ivec2 size = get_overlay_size();
		size.y() = layout.total_height;
		set_overlay_size(size);
	}

	if(member_ptr == &opacity_scale_exponent) {
		opacity_scale_exponent = cgv::math::clamp(opacity_scale_exponent, 1.0f, 5.0f);

		update_point_positions();
		sort_points();
		update_geometry();
	}

	if(member_ptr == &resolution) {
		context* ctx_ptr = get_context();
		if(ctx_ptr)
			init_transfer_function_texture(*ctx_ptr);
		update_transfer_function(false);
	}

	for(unsigned i = 0; i < tfc.points.size(); ++i) {
		if(member_ptr == &tfc.points[i].col) {
			update_transfer_function(true);
			break;
		}
	}
	
	update_member(member_ptr);
	post_redraw();
}

bool transfer_function_editor::init(cgv::render::context& ctx) {
	
	// get a bold font face to use for the cursor
	auto font = cgv::media::font::find_font("Arial");
	if(!font.empty()) {
		cursor_font_face = font->get_font_face(cgv::media::font::FFA_BOLD);
	}

	bool success = true;

	success &= fbc.ensure(ctx);
	success &= canvas.init(ctx);
	success &= overlay_canvas.init(ctx);
	success &= line_renderer.init(ctx);
	success &= polygon_renderer.init(ctx);
	success &= point_renderer.init(ctx);

	if(success)
		init_styles(ctx);

	if(!load_from_xml(file_name))
		tfc.reset();
	
	init_transfer_function_texture(ctx);
	update_transfer_function(false);

	rgb a(0.75f);
	rgb b(0.9f);
	std::vector<rgb> bg_data = { a, b, b, a };
	
	bg_tex.destruct(ctx);
	cgv::data::data_view bg_dv = cgv::data::data_view(new cgv::data::data_format(2, 2, TI_FLT32, cgv::data::CF_RGB), bg_data.data());
	bg_tex = texture("flt32[R,G,B]", TF_NEAREST, TF_NEAREST, TW_REPEAT, TW_REPEAT);
	success &= bg_tex.create(ctx, bg_dv, 0);

	return success;
}

void transfer_function_editor::init_frame(cgv::render::context& ctx) {

	if(ensure_overlay_layout(ctx)) {
		ivec2 container_size = get_overlay_size();
		layout.update(container_size);

		fbc.set_size(container_size);
		fbc.ensure(ctx);

		canvas.set_resolution(ctx, container_size);
		overlay_canvas.set_resolution(ctx, get_viewport_size());

		auto& bg_prog = canvas.enable_shader(ctx, "background");
		float width_factor = static_cast<float>(layout.editor_rect.size().x()) / static_cast<float>(layout.editor_rect.size().y());
		bg_style.texcoord_scaling = vec2(5.0f * width_factor, 5.0f);
		bg_style.apply(ctx, bg_prog);
		canvas.disable_current_shader(ctx);

		update_point_positions();
		sort_points();
		update_geometry();
		tfc.points.set_constraint(layout.editor_rect);
	}
}

void transfer_function_editor::draw(cgv::render::context& ctx) {

	if(!show)
		return;

	fbc.enable(ctx);
	
	glDisable(GL_DEPTH_TEST);
	glEnable(GL_BLEND);
	glBlendFunc(GL_SRC_ALPHA, GL_ONE_MINUS_SRC_ALPHA);

	glClearColor(0.0f, 0.0f, 0.0f, 0.0f);
	glClear(GL_COLOR_BUFFER_BIT);
	
	ivec2 container_size = get_overlay_size();
	
	// draw container
	auto& rect_prog = canvas.enable_shader(ctx, "rectangle");
	container_style.apply(ctx, rect_prog);
	canvas.draw_shape(ctx, ivec2(0), container_size);
	
	// draw inner border
	border_style.apply(ctx, rect_prog);
	canvas.draw_shape(ctx, ivec2(layout.padding - 1), container_size - 2*layout.padding + 2);
	
	// draw color scale texture
	color_scale_style.apply(ctx, rect_prog);
	tfc.tex.enable(ctx, 0);
	canvas.draw_shape(ctx, layout.color_scale_rect.pos(), layout.color_scale_rect.size());
	tfc.tex.disable(ctx);
	canvas.disable_current_shader(ctx);

	// draw editor checkerboard background
	auto& bg_prog = canvas.enable_shader(ctx, "background");
	bg_prog.set_uniform(ctx, "scale_exponent", opacity_scale_exponent);
	bg_tex.enable(ctx, 0);
	canvas.draw_shape(ctx, layout.editor_rect.pos(), layout.editor_rect.size());
	bg_tex.disable(ctx);
	canvas.disable_current_shader(ctx);

	// draw histogram texture
	if(show_histogram && tfc.hist_tex.is_created()) {
		hist_style.fill_color = histogram_color;
		hist_style.border_color = histogram_border_color;
		hist_style.border_width = float(histogram_border_width);

		auto& hist_prog = canvas.enable_shader(ctx, "histogram");
		hist_prog.set_uniform(ctx, "max_value", tfc.hist_max);
		hist_prog.set_uniform(ctx, "nearest_linear_mix", histogram_smoothing);
		hist_style.apply(ctx, hist_prog);

		tfc.hist_tex.enable(ctx, 1);
		canvas.draw_shape(ctx, layout.editor_rect.pos(), layout.editor_rect.size());
		tfc.hist_tex.disable(ctx);
		canvas.disable_current_shader(ctx);
	}

	// draw transfer function area polygon
	auto& poly_prog = polygon_renderer.ref_prog();
	poly_prog.enable(ctx);
	canvas.set_view(ctx, poly_prog);
	poly_prog.disable(ctx);
	polygon_renderer.render(ctx, PT_TRIANGLE_STRIP, tfc.triangles);

	// draw transfer function lines
	auto& line_prog = line_renderer.ref_prog();
	line_prog.enable(ctx);
	canvas.set_view(ctx, line_prog);
	line_prog.disable(ctx);
	line_renderer.render(ctx, PT_LINE_STRIP, tfc.lines);

	// draw separator line
	rect_prog = canvas.enable_shader(ctx, "rectangle");
	border_style.apply(ctx, rect_prog);
	canvas.draw_shape(ctx,
		ivec2(layout.color_scale_rect.pos().x(), layout.color_scale_rect.box.get_max_pnt().y()),
		ivec2(container_size.x() - 2 * layout.padding, 1)
	);
	canvas.disable_current_shader(ctx);

	// draw control points
	auto& point_prog = point_renderer.ref_prog();
	point_prog.enable(ctx);
	canvas.set_view(ctx, point_prog);
	// size is constant for all points
	point_prog.set_attribute(ctx, "size", vec2(tfc.points[0].get_render_size()));
	point_prog.disable(ctx);
	point_renderer.render(ctx, PT_POINTS, tfc.point_geometry);

	glDisable(GL_BLEND);

	fbc.disable(ctx);

	// draw frame buffer texture to screen
	auto& final_prog = overlay_canvas.enable_shader(ctx, "rectangle");
	fbc.enable_attachment(ctx, "color", 0);
	overlay_canvas.draw_shape(ctx, get_overlay_position(), container_size);
	fbc.disable_attachment(ctx, "color");

	overlay_canvas.disable_current_shader(ctx);

	// draw cursor decorators to show interaction hints
	if(mouse_is_on_overlay && show_cursor) {
		ivec2 pos = cursor_pos + ivec2(7, 4);

		auto fntf_ptr = ctx.get_current_font_face();
		auto s = ctx.get_current_font_size();

		ctx.enable_font_face(cursor_font_face, s);

		ctx.push_pixel_coords();
		ctx.set_color(rgb(0.0f));
		ctx.set_cursor(vecn(float(pos.x()), float(pos.y())), "", cgv::render::TA_TOP_LEFT);
		ctx.output_stream() << cursor_drawtext;
		ctx.output_stream().flush();
		ctx.pop_pixel_coords();

		ctx.enable_font_face(fntf_ptr, s);
	}

	glEnable(GL_DEPTH_TEST);
}

void transfer_function_editor::create_gui() {

	add_decorator("Transfer Function Editor", "heading", "level=2");

	create_overlay_gui();

	add_decorator("File", "heading", "level=3");
	std::string filter = "XML Files (xml):*.xml|All Files:*.*";
	add_gui("File", file_name, "file_name", "title='Open Transfer Function';filter='" + filter + "';save=false;w=136;small_icon=true;align_gui=' ';color=" + (has_unsaved_changes ? "0xff6666" : "0xffffff"));
	add_gui("save_file_name", save_file_name, "file_name", "title='Save Transfer Function';filter='" + filter + "';save=true;control=false;small_icon=true");

	if(begin_tree_node("Settings", layout, false)) {
		align("\a");
		add_member_control(this, "Height", layout.total_height, "value_slider", "min=100;max=500;step=10;ticks=true");
		add_member_control(this, "Opacity Scale Exponent", opacity_scale_exponent, "value_slider", "min=1.0;max=5.0;step=0.001;ticks=true");
		add_member_control(this, "Resolution", resolution, "dropdown", "enums='2=2,4=4,8=8,16=16,32=32,64=64,128=128,256=256,512=512,1024=1024,2048=2048'");
		align("\b");
		end_tree_node(layout);
	}

	if(begin_tree_node("Histogram", show_histogram, false)) {
		align("\a");
		add_member_control(this, "Show", show_histogram, "check");
		add_member_control(this, "Fill Color", histogram_color, "");
		add_member_control(this, "Border Color", histogram_border_color, "");
		add_member_control(this, "Border Width", histogram_border_width, "value_slider", "min=0;max=10;step=1;ticks=true");
		add_member_control(this, "Smoothing", histogram_smoothing, "value_slider", "min=0;max=1;step=0.01;ticks=true");
		align("\b");
		end_tree_node(show_histogram);
	}

	add_decorator("Control Points", "heading", "level=3");
	// TODO: add parameters for t and alpha?
	auto& points = tfc.points;
	for(unsigned i = 0; i < points.size(); ++i)
		add_member_control(this, "Color " + std::to_string(i), points[i].col, "", &points[i] == tfc.points.get_selected() ? "label_color=0x4080ff" : "");
}

void transfer_function_editor::create_gui(cgv::gui::provider& p) {

	p.add_member_control(this, "Show", show, "check");
}

texture& transfer_function_editor::ref_tex() {

	return tf_tex;
}

bool transfer_function_editor::set_histogram(const std::vector<unsigned>& data) {

	context* ctx_ptr = get_context();
	if(!ctx_ptr)
		return false;

	std::vector<float> fdata(data.size());

	tfc.hist_max = 0;
	for(unsigned i = 0; i < data.size(); ++i) {
		unsigned value = data[i];
		tfc.hist_max = std::max(tfc.hist_max, value);
		fdata[i] = static_cast<float>(value);
	}

	tfc.hist_tex.destruct(*ctx_ptr);
	cgv::data::data_view dv = cgv::data::data_view(new cgv::data::data_format(unsigned(data.size()), TI_FLT32, cgv::data::CF_R), fdata.data());
	tfc.hist_tex = texture("flt32[I]", TF_LINEAR, TF_LINEAR);
	tfc.hist_tex.create(*ctx_ptr, dv, 0);
	return true;
}

void transfer_function_editor::init_styles(context& ctx) {

	// configure style for the container rectangle
	container_style.apply_gamma = false;
	container_style.fill_color = rgba(0.9f, 0.9f, 0.9f, 1.0f);
	container_style.border_color = rgba(0.2f, 0.2f, 0.2f, 1.0f);
	container_style.border_width = 1.0f;
	container_style.feather_width = 0.0f;
	
	// configure style for the border rectangles
	border_style = container_style;
	border_style.fill_color = rgba(0.2f, 0.2f, 0.2f, 1.0f);
	border_style.border_width = 0.0f;
	
	// configure style for the color scale rectangle
	color_scale_style = border_style;
	color_scale_style.use_texture = true;

	// configure style for background
	bg_style.use_texture = true;
	bg_style.apply_gamma = false;
	bg_style.feather_width = 0.0f;
	bg_style.texcoord_scaling = vec2(5.0f, 5.0f);

	auto& bg_prog = canvas.enable_shader(ctx, "background");
	bg_prog.set_uniform(ctx, "scale_exponent", opacity_scale_exponent);
	bg_style.apply(ctx, bg_prog);
	canvas.disable_current_shader(ctx);

	// configure style for histogram
	hist_style.use_blending = true;
	hist_style.apply_gamma = false;
	hist_style.feather_width = 0.0f;

	auto& hist_prog = canvas.enable_shader(ctx, "histogram");
	hist_style.apply(ctx, hist_prog);
	canvas.disable_current_shader(ctx);

	// configure style for control points
	cgv::glutil::shape2d_style point_style;
	point_style.use_blending = true;
	point_style.apply_gamma = false;
	point_style.use_fill_color = false;
	point_style.position_is_center = true;
	point_style.border_color = rgba(0.2f, 0.2f, 0.2f, 1.0f);
	point_style.border_width = 1.5f;

	auto& point_prog = point_renderer.ref_prog();
	point_prog.enable(ctx);
	point_style.apply(ctx, point_prog);
	point_prog.disable(ctx);

	// configure style for the lines and polygon
	cgv::glutil::line2d_style line_style;
	line_style.use_blending = true;
	line_style.use_fill_color = false;
	line_style.apply_gamma = false;
	line_style.width = 3.0f;

	auto& line_prog = line_renderer.ref_prog();
	line_prog.enable(ctx);
	line_style.apply(ctx, line_prog);
	line_prog.disable(ctx);

	auto& poly_prog = polygon_renderer.ref_prog();
	poly_prog.enable(ctx);
	cgv::glutil::shape2d_style poly_style = static_cast<cgv::glutil::shape2d_style>(line_style);
	poly_style.apply(ctx, poly_prog);
	poly_prog.disable(ctx);

	// configure style for final blitting of overlay into main frame buffer
	cgv::glutil::shape2d_style final_style;
	final_style.fill_color = rgba(1.0f);
	final_style.use_texture = true;
	final_style.use_blending = false;
	final_style.feather_width = 0.0f;

	auto& final_prog = overlay_canvas.enable_shader(ctx, "rectangle");
	final_style.apply(ctx, final_prog);
	overlay_canvas.disable_current_shader(ctx);
}

void transfer_function_editor::init_transfer_function_texture(context& ctx) {

	std::vector<uint8_t> data(resolution * 4, 0u);

	tf_tex.destruct(ctx);
	cgv::data::data_view tf_dv = cgv::data::data_view(new cgv::data::data_format(resolution, TI_UINT8, cgv::data::CF_RGBA), data.data());
	tf_tex = texture("uint8[R,G,B,A]", TF_LINEAR, TF_LINEAR);
	tf_tex.create(ctx, tf_dv, 0);
}

void transfer_function_editor::add_point(const vec2& pos) {

	point p;
	p.pos = pos;
	p.update_val(layout, opacity_scale_exponent);
	p.col = tfc.tf.interpolate_color(p.val.x());
	tfc.points.add(p);

	update_transfer_function(true);
}

void transfer_function_editor::remove_point(const point* ptr) {

	if(tfc.points.size() < 3)
		return;

	bool removed = false;
	std::vector<point> next_points;
	for(unsigned i = 0; i < tfc.points.size(); ++i) {
		if(&tfc.points[i] != ptr)
			next_points.push_back(tfc.points[i]);
		else
			removed = true;
	}
	tfc.points.ref_draggables() = std::move(next_points);
	
	if(removed)
		update_transfer_function(true);
}

transfer_function_editor::point* transfer_function_editor::get_hit_point(const transfer_function_editor::vec2& pos) {

	point* hit = nullptr;
	for(unsigned i = 0; i < tfc.points.size(); ++i) {
		point& p = tfc.points[i];
		if(p.is_inside(pos))
			hit = &p;
	}

	return hit;
}

void transfer_function_editor::handle_drag() {

	tfc.points.get_dragged()->update_val(layout, opacity_scale_exponent);
	update_transfer_function(true);
	post_redraw();
}

void transfer_function_editor::handle_drag_end() {

	post_recreate_gui();
	post_redraw();
}

void transfer_function_editor::sort_points() {

	auto& points = tfc.points;

	if(points.size() > 1) {
		int dragged_point_idx = -1;
		int selected_point_idx = -1;

		const point* dragged_point = points.get_dragged();
		const point* selected_point = points.get_selected();

		std::vector<std::pair<point, int>> sorted(points.size());

		for(unsigned i = 0; i < points.size(); ++i) {
			sorted[i].first = points[i];
			sorted[i].second = i;

			if(dragged_point == &points[i])
				dragged_point_idx = i;
			if(selected_point == &points[i])
				selected_point_idx = i;
		}

		std::sort(sorted.begin(), sorted.end(),
			[](const auto& a, const auto& b) -> bool {
				return a.first.val.x() < b.first.val.x();
			}
		);

		int new_dragged_point_idx = -1;
		int new_selected_point_idx = -1;

		for(unsigned i = 0; i < sorted.size(); ++i) {
			points[i] = sorted[i].first;
			if(dragged_point_idx == sorted[i].second) {
				new_dragged_point_idx = i;
			}
			if(selected_point_idx == sorted[i].second) {
				new_selected_point_idx = i;
			}
		}

		points.set_dragged(new_dragged_point_idx);
		points.set_selected(new_selected_point_idx);
	}
}

void transfer_function_editor::update_point_positions() {

	for(unsigned i = 0; i < tfc.points.size(); ++i)
		tfc.points[i].update_pos(layout, opacity_scale_exponent);
}

void transfer_function_editor::update_transfer_function(bool is_data_change) {
	
	context* ctx_ptr = get_context();
	if(!ctx_ptr) return;
	context& ctx = *ctx_ptr;

	auto& tf = tfc.tf;
	auto& tex = tfc.tex;
	auto& points = tfc.points;
	
	sort_points();

	tf.clear();

	for(unsigned i = 0; i < points.size(); ++i) {
		const point& p = points[i];
		tf.add_color_point(p.val.x(), p.col);
		tf.add_opacity_point(p.val.x(), p.val.y());
	}

	std::vector<rgba> tf_data;

	unsigned size = resolution;
	float step = 1.0f / static_cast<float>(size - 1);

	for(unsigned i = 0; i < size; ++i) {
		float t = i * step;
		rgba col = tf.interpolate(t);
		tf_data.push_back(col);
	}

	std::vector<rgba> data2d(2 * size);
	for(unsigned i = 0; i < size; ++i) {
		data2d[i + 0] = tf_data[i];
		data2d[i + size] = tf_data[i];
	}

	tex.destruct(ctx);
	cgv::data::data_view dv = cgv::data::data_view(new cgv::data::data_format(size, 2, TI_FLT32, cgv::data::CF_RGBA), data2d.data());
	tex = texture("flt32[R,G,B,A]", TF_LINEAR, TF_LINEAR);
	tex.create(ctx, dv, 0);

	if(tf_tex.is_created()) {
		std::vector<uint8_t> tf_data_8(4*tf_data.size());
		for(unsigned i = 0; i < tf_data.size(); ++i) {
			rgba col = tf_data[i];
			tf_data_8[4 * i + 0] = static_cast<uint8_t>(255.0f * col.R());
			tf_data_8[4 * i + 1] = static_cast<uint8_t>(255.0f * col.G());
			tf_data_8[4 * i + 2] = static_cast<uint8_t>(255.0f * col.B());
			tf_data_8[4 * i + 3] = static_cast<uint8_t>(255.0f * col.alpha());
		}

		cgv::data::data_view dv1d = cgv::data::data_view(new cgv::data::data_format(size, TI_UINT8, cgv::data::CF_RGBA), tf_data_8.data());
		tf_tex.replace(ctx, 0, dv1d);
	}

	if(is_data_change) {
		has_unsaved_changes = true;
		on_set(&has_unsaved_changes);
	} else {
		bool had_unsaved_changes = has_unsaved_changes;
		if(has_unsaved_changes != had_unsaved_changes) {
			has_unsaved_changes = has_unsaved_changes;
			has_unsaved_changes = false;
			on_set(&has_unsaved_changes);
		}
	}

	update_geometry();
}

bool transfer_function_editor::update_geometry() {

	context* ctx_ptr = get_context();
	if(!ctx_ptr) return false;
	context& ctx = *ctx_ptr;

	auto& tf = tfc.tf;
	auto& points = tfc.points;
	auto& lines = tfc.lines;
	auto& triangles = tfc.triangles;
	auto& point_geometry = tfc.point_geometry;

	lines.clear();
	triangles.clear();
	point_geometry.clear();
	
	bool success = true;

	if(points.size() > 1) {
		const point& pl = points[0];
		rgba coll = tf.interpolate(pl.val.x());

		lines.add(vec2(float(layout.editor_rect.pos().x()), pl.center().y()), rgb(coll));
		
		triangles.add(vec2(float(layout.editor_rect.pos().x()), pl.center().y()), coll);
		triangles.add(layout.editor_rect.pos(), coll);

		for(unsigned i = 0; i < points.size(); ++i) {
			const auto& p = points[i];
			vec2 pos = p.center();
			rgba col = tf.interpolate(points[i].val.x());

			lines.add(pos, rgb(col));
			triangles.add(pos, col);
			triangles.add(vec2(pos.x(), float(layout.editor_rect.pos().y())), col);
			point_geometry.add(pos,
				tfc.points.get_selected() == &p ? rgba(0.5f, 0.5f, 0.5f, 1.0f) : rgba(0.9f, 0.9f, 0.9f, 1.0f)
			);
		}

		const point& pr = points[points.size() - 1];
		rgba colr = tf.interpolate(pr.val.x());
		vec2 max_pos = layout.editor_rect.pos() + vec2(1.0f, 0.0f) * layout.editor_rect.size();

		lines.add(vec2(max_pos.x(), pr.center().y()), rgb(colr));
		
		triangles.add(vec2(max_pos.x(), pr.center().y()), colr);
		triangles.add(max_pos, colr);

		lines.set_out_of_date();
		triangles.set_out_of_date();
		point_geometry.set_out_of_date();

	} else {
		success = false;
	}
	return success;
}

// TODO: move these three methods to some string lib
static std::string& ltrim(std::string& str, const std::string& chars = "\t\n\v\f\r ") {

	str.erase(0, str.find_first_not_of(chars));
	return str;
}

static std::string& rtrim(std::string& str, const std::string& chars = "\t\n\v\f\r ") {

	str.erase(str.find_last_not_of(chars) + 1);
	return str;
}

static std::string& trim(std::string& str, const std::string& chars = "\t\n\v\f\r ") {

	return ltrim(rtrim(str, chars), chars);
}

static std::string xml_attribute_value(const std::string& attribute) {

	size_t pos_start = attribute.find_first_of("\"");
	size_t pos_end = attribute.find_last_of("\"");

	if(pos_start != std::string::npos &&
		pos_end != std::string::npos &&
		pos_start < pos_end &&
		attribute.length() > 2) {
		return attribute.substr(pos_start + 1, pos_end - pos_start - 1);
	}

	return "";
}

static std::pair<std::string, std::string> xml_attribute_pair(const std::string& attribute) {

	std::string name = "";
	std::string value = "";

	size_t pos = attribute.find_first_of('=');

	if(pos != std::string::npos) {
		name = attribute.substr(0, pos);
	}

	size_t pos_start = attribute.find_first_of("\"", pos);
	size_t pos_end = attribute.find_last_of("\"");

	if(pos_start != std::string::npos &&
		pos_end != std::string::npos &&
		pos_start < pos_end &&
		attribute.length() > 2) {
		value = attribute.substr(pos_start + 1, pos_end - pos_start - 1);
	}

	return { name, value };
}

static bool xml_attribute_to_int(const std::string& attribute, int& value) {

	std::string value_str = xml_attribute_value(attribute);

	if(!value_str.empty()) {
		int value_i = 0;

		try {
			value_i = stoi(value_str);
		} catch(const std::invalid_argument&) {
			return false;
		} catch(const std::out_of_range&) {
			return false;
		}

		value = value_i;
		return true;
	}

	return false;
}

static bool xml_attribute_to_float(const std::string& attribute, float& value) {

	std::string value_str = xml_attribute_value(attribute);

	if(!value_str.empty()) {
		float value_f = 0.0f;

		try {
			value_f = stof(value_str);
		} catch(const std::invalid_argument&) {
			return false;
		} catch(const std::out_of_range&) {
			return false;
		}

		value = value_f;
		return true;
	}

	return false;
}

bool transfer_function_editor::load_from_xml(const std::string& file_name) {

	if(!cgv::utils::file::exists(file_name) || cgv::utils::to_upper(cgv::utils::file::get_extension(file_name)) != "XML")
		return false;

	std::string content;
	cgv::utils::file::read(file_name, content, true);

	bool read = true;
	size_t nl_pos = content.find_first_of("\n");
	size_t line_offset = 0;
	bool first_line = true;

	int active_stain_idx = -1;

	tfc.points.clear();

	while(read) {
		std::string line = "";

		if(nl_pos == std::string::npos) {
			read = false;
			line = content.substr(line_offset, std::string::npos);
		} else {
			size_t next_line_offset = nl_pos;
			line = content.substr(line_offset, next_line_offset - line_offset);
			line_offset = next_line_offset + 1;
			nl_pos = content.find_first_of('\n', line_offset);
		}

		trim(line);

		if(line.length() < 3)
			continue;
		
		line = line.substr(1, line.length() - 2);

		std::vector<cgv::utils::token> tokens;
		cgv::utils::split_to_tokens(line, tokens, "", true, "", "");

		if(tokens.size() == 1 && to_string(tokens[0]) == "TransferFunction") {
			// is a transfer function
		}

		if(tokens.size() == 6 && to_string(tokens[0]) == "Point") {
			float pos = -1.0f;
			int r = -1;
			int g = -1;
			int b = -1;
			float a = -1.0f;

			xml_attribute_to_float(to_string(tokens[1]), pos);
			xml_attribute_to_int(to_string(tokens[2]), r);
			xml_attribute_to_int(to_string(tokens[3]), g);
			xml_attribute_to_int(to_string(tokens[4]), b);
			xml_attribute_to_float(to_string(tokens[5]), a);
				
			if(!(pos < 0.0f)) {
				rgb col(0.0f);
				float alpha = 0.0f;

				if(!(r < 0 || g < 0 || b < 0)) {
					col[0] = cgv::math::clamp(static_cast<float>(r / 255.0f), 0.0f, 1.0f);
					col[1] = cgv::math::clamp(static_cast<float>(g / 255.0f), 0.0f, 1.0f);
					col[2] = cgv::math::clamp(static_cast<float>(b / 255.0f), 0.0f, 1.0f);
				}

				if(!(a < 0.0f)) {
					alpha = cgv::math::clamp(a, 0.0f, 1.0f);
				}

				point p;
				p.col = col;
				p.val.x() = cgv::math::clamp(pos, 0.0f, 1.0f);
				p.val.y() = alpha;
				tfc.points.add(p);
			}
		}
	}

	return true;
}

bool transfer_function_editor::save_to_xml(const std::string& file_name) {

	auto to_col_uint8 = [](const float& val) {
		int ival = cgv::math::clamp(static_cast<int>(255.0f * val + 0.5f), 0, 255);
		return static_cast<unsigned char>(ival);
	};

	std::string content = "";
	content += "<TransferFunction>\n";
	std::string tab = "  ";

	for(unsigned i = 0; i < tfc.points.size(); ++i) {
		const point& p = tfc.points[i];

		content += tab + "<Point ";
		content += "position=\"" + std::to_string(p.val.x()) + "\" ";
		content += "r=\"" + std::to_string(to_col_uint8(p.col.R())) + "\" ";
		content += "g=\"" + std::to_string(to_col_uint8(p.col.G())) + "\" ";
		content += "b=\"" + std::to_string(to_col_uint8(p.col.B())) + "\" ";
		content += "opacity=\"" + std::to_string(p.val.y()) + "\"";
		content += "/>\n";
	}
	
	content += "</TransferFunction>\n";

	return cgv::utils::file::write(file_name, content, true);
}

}
}<|MERGE_RESOLUTION|>--- conflicted
+++ resolved
@@ -95,30 +95,30 @@
 
 	if(et == cgv::gui::EID_KEY) {
 		cgv::gui::key_event& ke = (cgv::gui::key_event&) e;
-		if (ke.get_action() == cgv::gui::KA_PRESS) {
-			switch (ke.get_key()) {
+
+		if(ke.get_action() == cgv::gui::KA_PRESS) {
+			switch(ke.get_key()) {
 			case cgv::gui::KEY_Left_Ctrl:
 				show_cursor = true;
 				cursor_drawtext = "+";
 				post_redraw();
-				return true;
+				break;
 			case cgv::gui::KEY_Left_Alt:
 				show_cursor = true;
 				cursor_drawtext = "-";
 				post_redraw();
-				return true;
+				break;
 			}
-		}
-		else if (ke.get_action() == cgv::gui::KA_RELEASE) {
-			switch (ke.get_key()) {
+		} else if(ke.get_action() == cgv::gui::KA_RELEASE) {
+			switch(ke.get_key()) {
 			case cgv::gui::KEY_Left_Ctrl:
 				show_cursor = false;
 				post_redraw();
-				return true;
+				break;
 			case cgv::gui::KEY_Left_Alt:
 				show_cursor = false;
 				post_redraw();
-				return true;
+				break;
 			}
 		}
 	} else if(et == cgv::gui::EID_MOUSE) {
@@ -139,34 +139,32 @@
 			if(show_cursor)
 				post_redraw();
 			break;
-		case cgv::gui::MA_PRESS:
-			if ((me.get_button_state() & cgv::gui::MB_LEFT_BUTTON) != 0) {
-				if (modifiers > 0) {
-					ivec2 mpos = get_local_mouse_pos(ivec2(me.get_x(), me.get_y()));
-					switch (modifiers) {
-					case cgv::gui::EM_CTRL:
-						if (!get_hit_point(mpos))
-							add_point(mpos);
-						return true;
-					case cgv::gui::EM_ALT: {
-						point* hit_point = get_hit_point(mpos);
-						if (hit_point)
-							remove_point(hit_point);
-						return true;
-					}
-					}
+		}
+
+		if(me.get_button_state() & cgv::gui::MB_LEFT_BUTTON) {
+			if(ma == cgv::gui::MA_PRESS && modifiers > 0) {
+				ivec2 mpos = get_local_mouse_pos(ivec2(me.get_x(), me.get_y()));
+
+				switch(modifiers) {
+				case cgv::gui::EM_CTRL:
+					if(!get_hit_point(mpos))
+						add_point(mpos);
+					break;
+				case cgv::gui::EM_ALT:
+				{
+					point* hit_point = get_hit_point(mpos);
+					if(hit_point)
+						remove_point(hit_point);
+				}
+				break;
 				}
 			}
 		}
+
 		return tfc.points.handle(e, last_viewport_size, container);
-<<<<<<< HEAD
-	} 
-	return false;
-=======
 	} else {
 		return false;
 	}
->>>>>>> 0e1396ae
 }
 
 void transfer_function_editor::on_set(void* member_ptr) {
@@ -362,7 +360,7 @@
 	if(show_histogram && tfc.hist_tex.is_created()) {
 		hist_style.fill_color = histogram_color;
 		hist_style.border_color = histogram_border_color;
-		hist_style.border_width = float(histogram_border_width);
+		hist_style.border_width = histogram_border_width;
 
 		auto& hist_prog = canvas.enable_shader(ctx, "histogram");
 		hist_prog.set_uniform(ctx, "max_value", tfc.hist_max);
@@ -505,7 +503,7 @@
 	}
 
 	tfc.hist_tex.destruct(*ctx_ptr);
-	cgv::data::data_view dv = cgv::data::data_view(new cgv::data::data_format(unsigned(data.size()), TI_FLT32, cgv::data::CF_R), fdata.data());
+	cgv::data::data_view dv = cgv::data::data_view(new cgv::data::data_format(data.size(), TI_FLT32, cgv::data::CF_R), fdata.data());
 	tfc.hist_tex = texture("flt32[I]", TF_LINEAR, TF_LINEAR);
 	tfc.hist_tex.create(*ctx_ptr, dv, 0);
 	return true;
@@ -804,9 +802,9 @@
 		const point& pl = points[0];
 		rgba coll = tf.interpolate(pl.val.x());
 
-		lines.add(vec2(float(layout.editor_rect.pos().x()), pl.center().y()), rgb(coll));
+		lines.add(vec2(layout.editor_rect.pos().x(), pl.center().y()), rgb(coll));
 		
-		triangles.add(vec2(float(layout.editor_rect.pos().x()), pl.center().y()), coll);
+		triangles.add(vec2(layout.editor_rect.pos().x(), pl.center().y()), coll);
 		triangles.add(layout.editor_rect.pos(), coll);
 
 		for(unsigned i = 0; i < points.size(); ++i) {
@@ -816,7 +814,7 @@
 
 			lines.add(pos, rgb(col));
 			triangles.add(pos, col);
-			triangles.add(vec2(pos.x(), float(layout.editor_rect.pos().y())), col);
+			triangles.add(vec2(pos.x(), layout.editor_rect.pos().y()), col);
 			point_geometry.add(pos,
 				tfc.points.get_selected() == &p ? rgba(0.5f, 0.5f, 0.5f, 1.0f) : rgba(0.9f, 0.9f, 0.9f, 1.0f)
 			);
@@ -903,13 +901,13 @@
 	std::string value_str = xml_attribute_value(attribute);
 
 	if(!value_str.empty()) {
-		int value_i = 0;
+		int value_i = 0.0f;
 
 		try {
 			value_i = stoi(value_str);
-		} catch(const std::invalid_argument&) {
+		} catch(const std::invalid_argument& e) {
 			return false;
-		} catch(const std::out_of_range&) {
+		} catch(const std::out_of_range& e) {
 			return false;
 		}
 
@@ -929,9 +927,9 @@
 
 		try {
 			value_f = stof(value_str);
-		} catch(const std::invalid_argument&) {
+		} catch(const std::invalid_argument& e) {
 			return false;
-		} catch(const std::out_of_range&) {
+		} catch(const std::out_of_range& e) {
 			return false;
 		}
 
