--- conflicted
+++ resolved
@@ -1,541 +1,535 @@
-#include "gl_implicit_surface_drawable_base.h"
-#include <cgv/media/mesh/marching_cubes.h>
-#include <cgv/media/mesh/dual_contouring.h>
-
-#include <cgv/render/drawable.h>
-#include <cgv/render/shader_program.h>
-#include <cgv/render/attribute_array_binding.h>
-#include <cgv/math/ftransform.h>
-#include <cgv_gl/gl/gl.h>
-
-#include <fstream>
-
-using namespace cgv::math;
-using namespace cgv::media;
-
-namespace cgv {
-	namespace render {
-		namespace gl {
-
-gl_implicit_surface_drawable_base::gl_implicit_surface_drawable_base() : box(dvec3(-1.2f,-1.2f,-1.2f),dvec3(1.2f,1.2f,1.2f))
-{
-	obj_out = 0;
-	triangulate = false;
-	nr_faces = 0;
-	nr_vertices = 0;
-#ifdef _DEBUG
-	res = 10;
-#else
-	res = 25;
-#endif
-	func_ptr = 0;
-	wireframe = false;
-	contouring_type = DUAL_CONTOURING;
-	show_sampling_grid = false;
-	show_sampling_locations = false;
-	normal_computation_type = FACE_NORMALS;
-//	normal_computation_type = GRADIENT_NORMALS;
-	consistency_threshold = 0.01;
-	max_nr_iters = 8;
-	normal_threshold = 0.73;
-	show_box = true;
-	show_mesh_normals = false;
-	show_gradient_normals = false;
-	sm_ptr = 0;
-	epsilon = 1e-8;
-	grid_epsilon = 0.01;
-	ix=iy=iz=0;
-	show_mini_box = false;
-	material.set_diffuse_reflectance(rgb(0.1f, 0.6f, 1.0f));
-	material.set_specular_reflectance(rgb(0.7f,0.7f,0.7f));
-	material.set_roughness(0.6f);
-}
-
-/// callback used to save to obj file
-bool gl_implicit_surface_drawable_base::save(const std::string& file_name)
-{
-	std::ofstream os(file_name.c_str());
-	if (os.fail())
-		return false;
-	obj_out = &os;
-	normal_index = 0;
-	surface_extraction();
-	obj_out = 0;
-	return true;
-}
-
-void gl_implicit_surface_drawable_base::set_function(F* _func_ptr)
-{
-	func_ptr = _func_ptr;
-	post_rebuild();
-}
-
-
-gl_implicit_surface_drawable_base::F* gl_implicit_surface_drawable_base::get_function() const
-{
-	return func_ptr;
-}
-
-void gl_implicit_surface_drawable_base::set_resolution(unsigned int _res)
-{
-	res = _res;
-	post_rebuild();
-}
-
-unsigned int gl_implicit_surface_drawable_base::get_resolution() const
-{
-	return res;
-}
-
-void gl_implicit_surface_drawable_base::enable_wireframe(bool do_enable)
-{
-	if (wireframe == do_enable)
-		return;
-	wireframe = do_enable;
-	post_redraw();
-}
-
-void gl_implicit_surface_drawable_base::enable_sampling_grid(bool do_enable)
-{
-	if (show_sampling_grid == do_enable)
-		return;
-	show_sampling_grid = do_enable;
-	post_redraw();
-}
-
-bool gl_implicit_surface_drawable_base::is_sampling_grid_enabled() const
-{
-	return show_sampling_grid;
-}
-
-void gl_implicit_surface_drawable_base::enable_sampling_locations(bool do_enable)
-{
-	if (show_sampling_locations == do_enable)
-		return;
-	show_sampling_locations = do_enable;
-	post_redraw();
-}
-
-bool gl_implicit_surface_drawable_base::is_sampling_locations_enabled() const
-{
-	return show_sampling_locations;
-}
-
-void gl_implicit_surface_drawable_base::enable_box(bool do_enable)
-{
-	if (show_box == do_enable)
-		return;
-	show_box = do_enable;
-	post_redraw();
-}
-
-bool gl_implicit_surface_drawable_base::is_box_enabled() const
-{
-	return show_box;
-}
-
-void gl_implicit_surface_drawable_base::enable_normals(bool do_enable)
-{
-	if (show_mesh_normals == do_enable &&
-		 show_gradient_normals == do_enable)
-		return;
-	show_mesh_normals = show_gradient_normals = do_enable;
-	post_redraw();
-}
-
-bool gl_implicit_surface_drawable_base::are_normals_enabled() const
-{
-	return show_gradient_normals;
-}
-
-
-
-bool gl_implicit_surface_drawable_base::is_wireframe_enabled() const
-{
-	return wireframe;
-}
-
-
-void gl_implicit_surface_drawable_base::set_epsilon(double _epsilon)
-{
-	epsilon = _epsilon;
-	post_rebuild();
-}
-
-double gl_implicit_surface_drawable_base::get_epsilon() const
-{
-	return epsilon;
-}
-
-void gl_implicit_surface_drawable_base::set_grid_epsilon(double _grid_epsilon)
-{
-	grid_epsilon = _grid_epsilon;
-	post_rebuild();
-}
-
-double gl_implicit_surface_drawable_base::get_grid_epsilon() const
-{
-	return grid_epsilon;
-}
-
-
-void gl_implicit_surface_drawable_base::set_box(const dbox3& _box)
-{
-	box = _box;
-	post_rebuild();
-}
-
-const gl_implicit_surface_drawable_base::dbox3& gl_implicit_surface_drawable_base::get_box() const
-{
-	return box;
-}
-
-unsigned int gl_implicit_surface_drawable_base::get_nr_triangles_of_last_extraction() const
-{
-	return nr_faces;
-}
-
-unsigned int gl_implicit_surface_drawable_base::get_nr_vertices_of_last_extraction() const
-{
-	return nr_vertices;
-}
-
-
-void gl_implicit_surface_drawable_base::add_normal(const dvec3& p, const dvec3& n, std::vector<vec3>& nml_gradient_geometry) const
-{
-	nml_gradient_geometry.push_back(vec3(p));
-	nml_gradient_geometry.push_back(vec3(p+n/res));
-}
-
-/// announces a new quad
-void gl_implicit_surface_drawable_base::new_polygon(const std::vector<unsigned> &vertex_indices)
-{
-	unsigned n = (unsigned)vertex_indices.size();
-	mesh.start_face();
-
-	// compute face normal
-	if (normal_computation_type == FACE_NORMALS) {
-		dvec3 ctr;
-		dvec3 nml = compute_face_normal(vertex_indices, &ctr);
-		if (obj_out) {
-			++normal_index;
-			(*obj_out) << "vn " << nml(0) << " " << nml(1) << " " << nml(2) << std::endl;
-			if (triangulate) {
-				for (unsigned i = 0; i < n - 2; ++i) {
-					(*obj_out) << "f " << vertex_indices[0] + 1 << "//" << normal_index;
-					(*obj_out) << " " << vertex_indices[i + 1] + 1 << "//" << normal_index;
-					(*obj_out) << " " << vertex_indices[i + 2] + 1 << "//" << normal_index << std::endl;
-				}
-			}
-			else {
-				(*obj_out) << "f";
-				for (unsigned i = 0; i < n; ++i) {
-					(*obj_out) << " " << vertex_indices[i] + 1 << "//" << normal_index;
-				}
-				(*obj_out) << std::endl;
-			}
-		}
-		else {
-			int ni = mesh.new_normal(nml);
-			for (unsigned i = 0; i < n; ++i)
-				mesh.new_corner(vertex_indices[i], ni);
-			add_normal(ctr, nml, nml_mesh_geometry);
-		}
-		return;
-	}
-
-	if (obj_out) {
-		if (triangulate) {
-			for (unsigned i = 0; i < n - 2; ++i) {
-				(*obj_out) << "f " << vertex_indices[0] + 1 << "//" << vertex_indices[0] + 1;
-				(*obj_out) << " " << vertex_indices[i + 1] + 1 << "//" << vertex_indices[i + 1] + 1;
-				(*obj_out) << " " << vertex_indices[i + 2] + 1 << "//" << vertex_indices[i + 2] + 1 << std::endl;
-			}
-		}
-		else {
-			(*obj_out) << "f";
-			for (unsigned i = 0; i < n; ++i) {
-				(*obj_out) << " " << vertex_indices[i] + 1 << "//" << vertex_indices[i] + 1;
-			}
-			(*obj_out) << std::endl;
-		}
-		return;
-	}
-
-	std::vector<int> nis;
-	for (unsigned i=0; i<n; ++i) {
-		// compute corner normal
-		vec3 nml = compute_corner_normal(sm_ptr->vertex_location(vertex_indices[(i+n-1)%n]),
-			                  sm_ptr->vertex_location(vertex_indices[i]),
-									sm_ptr->vertex_location(vertex_indices[(i+1)%n]),
-									sm_ptr->vertex_normal(vertex_indices[i]));
-
-		// check whether we saw it before
-		int ni = -1;
-		for (int nj : nis)
-			if ((nml - mesh.normal(nj)).length() < 1e-6f) {
-				ni = nj;
-				break;
-			}
-		// if not add new normal
-		if (ni == -1) {
-			ni = mesh.new_normal(nml);
-			nis.push_back(ni);
-		}
-		mesh.new_corner(vertex_indices[i], ni);
-	}
-}
-
-/// allows to augment a newly computed vertex by additional data
-void gl_implicit_surface_drawable_base::new_vertex(unsigned int vi)
-{
-	dvec3 p = sm_ptr->vertex_location(vi);
-	mesh.new_position(p);
-	if (normal_computation_type != FACE_NORMALS) {
-		vec_type grad = func_ptr->evaluate_gradient(p.to_vec());
-		dvec3 n(grad.size(), grad);
-		n.normalize();
-		sm_ptr->vertex_normal(vi) = n;
-		if (obj_out)
-			(*obj_out) << "v "  << p(0) << " " << p(1) << " " << p(2) << "\n"
-			           << "vn " << n(0) << " " << n(1) << " " << n(2) << std::endl;
-		else
-			add_normal(p,n,nml_gradient_geometry);
-	}
-	else {
-		if (obj_out) {
-			dvec3 p = sm_ptr->vertex_location(vi);
-			(*obj_out) << "v "  << p(0) << " " << p(1) << " " << p(2) << std::endl;
-		}
-	}
-	++nr_vertices;
-}
-
-gl_implicit_surface_drawable_base::dvec3 gl_implicit_surface_drawable_base::compute_face_normal(const std::vector<unsigned int> &vis, dvec3* _c) const
-{
-	std::vector<const dvec3*> p_pis;
-	for (unsigned int i=0; i<vis.size(); ++i)
-		p_pis.push_back(&sm_ptr->vertex_location(vis[i]));
-	dvec3 c(0,0,0);
-	dvec3 n(0,0,0);
-	for (unsigned int i=0; i<p_pis.size(); ++i) {
-		c += *p_pis[i];
-		n += cross(*p_pis[i], *p_pis[(i+1)%p_pis.size()]);
-	}
-	c *= 1.0/p_pis.size();
-	if (_c)
-		*_c = c;
-	n.normalize();
-	return n;
-}
-
-/// drop the currently first vertex that has the given global vertex index
-void gl_implicit_surface_drawable_base::before_drop_vertex(unsigned int vertex_index)
-{
-}
-
-gl_implicit_surface_drawable_base::dvec3 gl_implicit_surface_drawable_base::compute_corner_normal(const dvec3& pj, const dvec3& pi, const dvec3& pk, const dvec3& ni)
-{
-	if (normal_computation_type == FACE_NORMALS)
-		return dvec3(0.0);
-
-	if (normal_computation_type == GRADIENT_NORMALS)
-		return ni;
-
-	dvec3 n = cross(pk-pi, pj-pi);
-	double l  = n.length();
-	if ((l > 1e-6) && (dot(n,ni) > l*normal_threshold))
-		return ni;
-	else {
-		dvec3 p = pi;
-		if (normal_computation_type == CORNER_GRADIENTS) {
-			p = (2.0/3)*pi+(1.0/6)*(pj+pk);
-			vec_type grad = func_ptr->evaluate_gradient(p.to_vec());
-			n = dvec3(grad.size(),grad);
-			n.normalize();
-		}
-		else {
-			if (l < 1e-6)
-				return ni;
-			n /= l;
-		}
-		add_normal(p, n, nml_mesh_geometry);
-		return n;
-	}
-}
-
-void gl_implicit_surface_drawable_base::post_rebuild()
-{
-	outofdate = true;
-	post_redraw();
-}
-
-void gl_implicit_surface_drawable_base::surface_extraction()
-{
-	nr_faces = 0;
-	nr_vertices = 0;
-	switch (contouring_type) {
-	case MARCHING_CUBES :
-		{
-			cgv::media::mesh::marching_cubes<double,double> mc(*func_ptr,this,grid_epsilon,epsilon);
-			sm_ptr = &mc;
-			mc.extract(0,box,res,res,res,res>40);
-			nr_vertices = mc.get_nr_vertices();
-			nr_faces = mc.get_nr_faces();
-		}
-		break;
-	case DUAL_CONTOURING :
-		{
-			cgv::media::mesh::dual_contouring<double,double> dc(*func_ptr,this,consistency_threshold, max_nr_iters, epsilon);
-			sm_ptr = &dc;
-			dc.extract(0,box,res,res,res,res>40);
-			nr_vertices = dc.get_nr_vertices();
-			nr_faces = dc.get_nr_faces();
-		}
-		break;
-	}
-}
-
-void gl_implicit_surface_drawable_base::extract_mesh()
-{
-
-	if (!func_ptr)
-		return;
-
-	mesh.clear();
-	nml_gradient_geometry.clear();
-	nml_mesh_geometry.clear();
-
-	surface_extraction();
-}
-
-/// overload to draw the content of this drawable
-void gl_implicit_surface_drawable_base::draw(context& ctx)
-{
-	shader_program& prog = ctx.ref_surface_shader_program();
-	prog.enable(ctx);
-	ctx.set_material(material);
-	prog.set_uniform(ctx, "map_color_to_material", (int)3);
-	glEnable(GL_CULL_FACE);
-	glCullFace(GL_FRONT);
-	if (show_box) {
-		ctx.set_color(rgb(0.8f,0.7f,0.0f));
-		ctx.tesselate_box(box,true);
-	}
-	if (show_mini_box) {
-		ctx.set_color(rgb(0.8f, 0.6f, 1.0f));
-		dvec3 d = box.get_extent();
-		d /= (res-1);
-		dvec3 b0 = box.get_corner(0);
-		b0(0) += ix*d(0);
-		b0(1) += iy*d(1);
-		b0(2) += iz*d(2);
-		dbox3 B(b0, b0 + d);
-		ctx.tesselate_box(B, true);
-	}
-	glDisable(GL_CULL_FACE);
-	prog.disable(ctx);
-	prog.set_uniform(ctx, "map_color_to_material", 0);
-
-	draw_implicit_surface(ctx);
-
-	shader_program& dprog = ctx.ref_default_shader_program();
-	dprog.enable(ctx);
-	cgv::render::attribute_array_binding::enable_global_array(ctx, dprog.get_position_index());
-	if (show_gradient_normals || show_mesh_normals) {
-		glLineWidth(1);
-		if (show_gradient_normals && !nml_gradient_geometry.empty()) {
-			ctx.set_color(rgb(1, 0.5f, 0));
-			cgv::render::attribute_array_binding::set_global_attribute_array(ctx, dprog.get_position_index(), nml_gradient_geometry);
-			glDrawArrays(GL_LINES, 0, (GLsizei)nml_gradient_geometry.size());
-		}
-		if (show_mesh_normals && !nml_mesh_geometry.empty()) {
-			ctx.set_color(rgb(1, 0, 1));
-			cgv::render::attribute_array_binding::set_global_attribute_array(ctx, dprog.get_position_index(), nml_mesh_geometry);
-			glDrawArrays(GL_LINES, 0, (GLsizei)nml_mesh_geometry.size());
-		}
-	}
-
-	vec3 p = box.get_corner(0);
-	vec3 q = box.get_corner(7);
-	vec3 d = box.get_extent();
-	d /= float(res-1);
-	std::vector<vec3> G;
-	if (show_sampling_locations) {
-		std::vector<vec3> G_out;
-		for (unsigned int i=0; i<res; ++i)
-			for (unsigned int j=0; j<res; ++j)
-				for (unsigned int k = 0; k < res; ++k) {
-					vec3 r(p(0) + i * d(0), p(1) + j * d(1), p(2) + k * d(2));
-					if (func_ptr->evaluate(r.to_vec()) > 0)
-						G_out.push_back(r);
-					else
-						G.push_back(r);
-				}
-
-		glPointSize(2);
-		ctx.set_color(rgb(0.3f, 0.3f, 1));
-		cgv::render::attribute_array_binding::set_global_attribute_array(ctx, dprog.get_position_index(), G_out);
-		glDrawArrays(GL_POINTS, 0, (GLsizei)G_out.size());
-		ctx.set_color(rgb(1, 0.3f, 0.3f));
-		cgv::render::attribute_array_binding::set_global_attribute_array(ctx, dprog.get_position_index(), G);
-		glDrawArrays(GL_POINTS, 0, (GLsizei)G.size());
-	}
-
-	if (show_sampling_grid) {
-		G.clear();
-		ctx.set_color(rgb(0.7f,0.7f,0.7f,0.4f));
-		glEnable(GL_BLEND);
-		glBlendFunc(GL_SRC_ALPHA, GL_ONE_MINUS_SRC_ALPHA);
-		for (unsigned int i=0; i<res; ++i)
-			for (unsigned int j=0; j<res; ++j) {
-				G.push_back(vec3(p(0) + i * d(0), p(1) + j * d(1), p(2)));
-				G.push_back(vec3(p(0) + i * d(0), p(1) + j * d(1), q(2)));
-				G.push_back(vec3(p(0), p(1) + i * d(1), p(2) + j * d(2)));
-				G.push_back(vec3(q(0), p(1) + i * d(1), p(2) + j * d(2)));
-				G.push_back(vec3(p(0) + i * d(0), p(1), p(2) + j * d(2)));
-				G.push_back(vec3(p(0) + i * d(0), q(1), p(2) + j * d(2)));
-			}
-		cgv::render::attribute_array_binding::set_global_attribute_array(ctx, dprog.get_position_index(), G);
-		glDrawArrays(GL_LINES, 0, (GLsizei)G.size());
-		glDisable(GL_BLEND);
-	}
-	cgv::render::attribute_array_binding::disable_global_array(ctx, dprog.get_position_index());
-	dprog.disable(ctx);
-}
-
-void gl_implicit_surface_drawable_base::draw_implicit_surface(context& ctx)
-{
-	if (outofdate) {
-		extract_mesh();
-		mri.destruct(ctx);
-		if (mesh.get_nr_faces() > 0) {
-			mri.construct(ctx, mesh);
-			mri.bind(ctx, ctx.ref_surface_shader_program(false), true);
-		}
-		outofdate = false;
-	}
-	if (wireframe) {
-		ctx.ref_default_shader_program().enable(ctx);
-		ctx.set_color(rgb(0.1f, 0.2f, 0.6f));
-		mri.draw_wireframe(ctx);
-		ctx.ref_default_shader_program().disable(ctx);
-	}
-	else {
-<<<<<<< HEAD
-		if (mesh.get_nr_faces() > 0)
-			ctx.set_material(material);
-			mri.draw_all(ctx);
-=======
-		if (mesh.get_nr_faces() > 0) {
-			ctx.set_material(material);
-			mri.draw_all(ctx);
-		}
->>>>>>> 3c09bc59
-	}
-}
-
-
-		}
-	}
-}
+#include "gl_implicit_surface_drawable_base.h"
+#include <cgv/media/mesh/marching_cubes.h>
+#include <cgv/media/mesh/dual_contouring.h>
+
+#include <cgv/render/drawable.h>
+#include <cgv/render/shader_program.h>
+#include <cgv/render/attribute_array_binding.h>
+#include <cgv/math/ftransform.h>
+#include <cgv_gl/gl/gl.h>
+
+#include <fstream>
+
+using namespace cgv::math;
+using namespace cgv::media;
+
+namespace cgv {
+	namespace render {
+		namespace gl {
+
+gl_implicit_surface_drawable_base::gl_implicit_surface_drawable_base() : box(dvec3(-1.2f,-1.2f,-1.2f),dvec3(1.2f,1.2f,1.2f))
+{
+	obj_out = 0;
+	triangulate = false;
+	nr_faces = 0;
+	nr_vertices = 0;
+#ifdef _DEBUG
+	res = 10;
+#else
+	res = 25;
+#endif
+	func_ptr = 0;
+	wireframe = false;
+	contouring_type = DUAL_CONTOURING;
+	show_sampling_grid = false;
+	show_sampling_locations = false;
+	normal_computation_type = FACE_NORMALS;
+//	normal_computation_type = GRADIENT_NORMALS;
+	consistency_threshold = 0.01;
+	max_nr_iters = 8;
+	normal_threshold = 0.73;
+	show_box = true;
+	show_mesh_normals = false;
+	show_gradient_normals = false;
+	sm_ptr = 0;
+	epsilon = 1e-8;
+	grid_epsilon = 0.01;
+	ix=iy=iz=0;
+	show_mini_box = false;
+	material.set_diffuse_reflectance(rgb(0.1f, 0.6f, 1.0f));
+	material.set_specular_reflectance(rgb(0.7f,0.7f,0.7f));
+	material.set_roughness(0.6f);
+}
+
+/// callback used to save to obj file
+bool gl_implicit_surface_drawable_base::save(const std::string& file_name)
+{
+	std::ofstream os(file_name.c_str());
+	if (os.fail())
+		return false;
+	obj_out = &os;
+	normal_index = 0;
+	surface_extraction();
+	obj_out = 0;
+	return true;
+}
+
+void gl_implicit_surface_drawable_base::set_function(F* _func_ptr)
+{
+	func_ptr = _func_ptr;
+	post_rebuild();
+}
+
+
+gl_implicit_surface_drawable_base::F* gl_implicit_surface_drawable_base::get_function() const
+{
+	return func_ptr;
+}
+
+void gl_implicit_surface_drawable_base::set_resolution(unsigned int _res)
+{
+	res = _res;
+	post_rebuild();
+}
+
+unsigned int gl_implicit_surface_drawable_base::get_resolution() const
+{
+	return res;
+}
+
+void gl_implicit_surface_drawable_base::enable_wireframe(bool do_enable)
+{
+	if (wireframe == do_enable)
+		return;
+	wireframe = do_enable;
+	post_redraw();
+}
+
+void gl_implicit_surface_drawable_base::enable_sampling_grid(bool do_enable)
+{
+	if (show_sampling_grid == do_enable)
+		return;
+	show_sampling_grid = do_enable;
+	post_redraw();
+}
+
+bool gl_implicit_surface_drawable_base::is_sampling_grid_enabled() const
+{
+	return show_sampling_grid;
+}
+
+void gl_implicit_surface_drawable_base::enable_sampling_locations(bool do_enable)
+{
+	if (show_sampling_locations == do_enable)
+		return;
+	show_sampling_locations = do_enable;
+	post_redraw();
+}
+
+bool gl_implicit_surface_drawable_base::is_sampling_locations_enabled() const
+{
+	return show_sampling_locations;
+}
+
+void gl_implicit_surface_drawable_base::enable_box(bool do_enable)
+{
+	if (show_box == do_enable)
+		return;
+	show_box = do_enable;
+	post_redraw();
+}
+
+bool gl_implicit_surface_drawable_base::is_box_enabled() const
+{
+	return show_box;
+}
+
+void gl_implicit_surface_drawable_base::enable_normals(bool do_enable)
+{
+	if (show_mesh_normals == do_enable &&
+		 show_gradient_normals == do_enable)
+		return;
+	show_mesh_normals = show_gradient_normals = do_enable;
+	post_redraw();
+}
+
+bool gl_implicit_surface_drawable_base::are_normals_enabled() const
+{
+	return show_gradient_normals;
+}
+
+
+
+bool gl_implicit_surface_drawable_base::is_wireframe_enabled() const
+{
+	return wireframe;
+}
+
+
+void gl_implicit_surface_drawable_base::set_epsilon(double _epsilon)
+{
+	epsilon = _epsilon;
+	post_rebuild();
+}
+
+double gl_implicit_surface_drawable_base::get_epsilon() const
+{
+	return epsilon;
+}
+
+void gl_implicit_surface_drawable_base::set_grid_epsilon(double _grid_epsilon)
+{
+	grid_epsilon = _grid_epsilon;
+	post_rebuild();
+}
+
+double gl_implicit_surface_drawable_base::get_grid_epsilon() const
+{
+	return grid_epsilon;
+}
+
+
+void gl_implicit_surface_drawable_base::set_box(const dbox3& _box)
+{
+	box = _box;
+	post_rebuild();
+}
+
+const gl_implicit_surface_drawable_base::dbox3& gl_implicit_surface_drawable_base::get_box() const
+{
+	return box;
+}
+
+unsigned int gl_implicit_surface_drawable_base::get_nr_triangles_of_last_extraction() const
+{
+	return nr_faces;
+}
+
+unsigned int gl_implicit_surface_drawable_base::get_nr_vertices_of_last_extraction() const
+{
+	return nr_vertices;
+}
+
+
+void gl_implicit_surface_drawable_base::add_normal(const dvec3& p, const dvec3& n, std::vector<vec3>& nml_gradient_geometry) const
+{
+	nml_gradient_geometry.push_back(vec3(p));
+	nml_gradient_geometry.push_back(vec3(p+n/res));
+}
+
+/// announces a new quad
+void gl_implicit_surface_drawable_base::new_polygon(const std::vector<unsigned> &vertex_indices)
+{
+	unsigned n = (unsigned)vertex_indices.size();
+	mesh.start_face();
+
+	// compute face normal
+	if (normal_computation_type == FACE_NORMALS) {
+		dvec3 ctr;
+		dvec3 nml = compute_face_normal(vertex_indices, &ctr);
+		if (obj_out) {
+			++normal_index;
+			(*obj_out) << "vn " << nml(0) << " " << nml(1) << " " << nml(2) << std::endl;
+			if (triangulate) {
+				for (unsigned i = 0; i < n - 2; ++i) {
+					(*obj_out) << "f " << vertex_indices[0] + 1 << "//" << normal_index;
+					(*obj_out) << " " << vertex_indices[i + 1] + 1 << "//" << normal_index;
+					(*obj_out) << " " << vertex_indices[i + 2] + 1 << "//" << normal_index << std::endl;
+				}
+			}
+			else {
+				(*obj_out) << "f";
+				for (unsigned i = 0; i < n; ++i) {
+					(*obj_out) << " " << vertex_indices[i] + 1 << "//" << normal_index;
+				}
+				(*obj_out) << std::endl;
+			}
+		}
+		else {
+			int ni = mesh.new_normal(nml);
+			for (unsigned i = 0; i < n; ++i)
+				mesh.new_corner(vertex_indices[i], ni);
+			add_normal(ctr, nml, nml_mesh_geometry);
+		}
+		return;
+	}
+
+	if (obj_out) {
+		if (triangulate) {
+			for (unsigned i = 0; i < n - 2; ++i) {
+				(*obj_out) << "f " << vertex_indices[0] + 1 << "//" << vertex_indices[0] + 1;
+				(*obj_out) << " " << vertex_indices[i + 1] + 1 << "//" << vertex_indices[i + 1] + 1;
+				(*obj_out) << " " << vertex_indices[i + 2] + 1 << "//" << vertex_indices[i + 2] + 1 << std::endl;
+			}
+		}
+		else {
+			(*obj_out) << "f";
+			for (unsigned i = 0; i < n; ++i) {
+				(*obj_out) << " " << vertex_indices[i] + 1 << "//" << vertex_indices[i] + 1;
+			}
+			(*obj_out) << std::endl;
+		}
+		return;
+	}
+
+	std::vector<int> nis;
+	for (unsigned i=0; i<n; ++i) {
+		// compute corner normal
+		vec3 nml = compute_corner_normal(sm_ptr->vertex_location(vertex_indices[(i+n-1)%n]),
+			                  sm_ptr->vertex_location(vertex_indices[i]),
+									sm_ptr->vertex_location(vertex_indices[(i+1)%n]),
+									sm_ptr->vertex_normal(vertex_indices[i]));
+
+		// check whether we saw it before
+		int ni = -1;
+		for (int nj : nis)
+			if ((nml - mesh.normal(nj)).length() < 1e-6f) {
+				ni = nj;
+				break;
+			}
+		// if not add new normal
+		if (ni == -1) {
+			ni = mesh.new_normal(nml);
+			nis.push_back(ni);
+		}
+		mesh.new_corner(vertex_indices[i], ni);
+	}
+}
+
+/// allows to augment a newly computed vertex by additional data
+void gl_implicit_surface_drawable_base::new_vertex(unsigned int vi)
+{
+	dvec3 p = sm_ptr->vertex_location(vi);
+	mesh.new_position(p);
+	if (normal_computation_type != FACE_NORMALS) {
+		vec_type grad = func_ptr->evaluate_gradient(p.to_vec());
+		dvec3 n(grad.size(), grad);
+		n.normalize();
+		sm_ptr->vertex_normal(vi) = n;
+		if (obj_out)
+			(*obj_out) << "v "  << p(0) << " " << p(1) << " " << p(2) << "\n"
+			           << "vn " << n(0) << " " << n(1) << " " << n(2) << std::endl;
+		else
+			add_normal(p,n,nml_gradient_geometry);
+	}
+	else {
+		if (obj_out) {
+			dvec3 p = sm_ptr->vertex_location(vi);
+			(*obj_out) << "v "  << p(0) << " " << p(1) << " " << p(2) << std::endl;
+		}
+	}
+	++nr_vertices;
+}
+
+gl_implicit_surface_drawable_base::dvec3 gl_implicit_surface_drawable_base::compute_face_normal(const std::vector<unsigned int> &vis, dvec3* _c) const
+{
+	std::vector<const dvec3*> p_pis;
+	for (unsigned int i=0; i<vis.size(); ++i)
+		p_pis.push_back(&sm_ptr->vertex_location(vis[i]));
+	dvec3 c(0,0,0);
+	dvec3 n(0,0,0);
+	for (unsigned int i=0; i<p_pis.size(); ++i) {
+		c += *p_pis[i];
+		n += cross(*p_pis[i], *p_pis[(i+1)%p_pis.size()]);
+	}
+	c *= 1.0/p_pis.size();
+	if (_c)
+		*_c = c;
+	n.normalize();
+	return n;
+}
+
+/// drop the currently first vertex that has the given global vertex index
+void gl_implicit_surface_drawable_base::before_drop_vertex(unsigned int vertex_index)
+{
+}
+
+gl_implicit_surface_drawable_base::dvec3 gl_implicit_surface_drawable_base::compute_corner_normal(const dvec3& pj, const dvec3& pi, const dvec3& pk, const dvec3& ni)
+{
+	if (normal_computation_type == FACE_NORMALS)
+		return dvec3(0.0);
+
+	if (normal_computation_type == GRADIENT_NORMALS)
+		return ni;
+
+	dvec3 n = cross(pk-pi, pj-pi);
+	double l  = n.length();
+	if ((l > 1e-6) && (dot(n,ni) > l*normal_threshold))
+		return ni;
+	else {
+		dvec3 p = pi;
+		if (normal_computation_type == CORNER_GRADIENTS) {
+			p = (2.0/3)*pi+(1.0/6)*(pj+pk);
+			vec_type grad = func_ptr->evaluate_gradient(p.to_vec());
+			n = dvec3(grad.size(),grad);
+			n.normalize();
+		}
+		else {
+			if (l < 1e-6)
+				return ni;
+			n /= l;
+		}
+		add_normal(p, n, nml_mesh_geometry);
+		return n;
+	}
+}
+
+void gl_implicit_surface_drawable_base::post_rebuild()
+{
+	outofdate = true;
+	post_redraw();
+}
+
+void gl_implicit_surface_drawable_base::surface_extraction()
+{
+	nr_faces = 0;
+	nr_vertices = 0;
+	switch (contouring_type) {
+	case MARCHING_CUBES :
+		{
+			cgv::media::mesh::marching_cubes<double,double> mc(*func_ptr,this,grid_epsilon,epsilon);
+			sm_ptr = &mc;
+			mc.extract(0,box,res,res,res,res>40);
+			nr_vertices = mc.get_nr_vertices();
+			nr_faces = mc.get_nr_faces();
+		}
+		break;
+	case DUAL_CONTOURING :
+		{
+			cgv::media::mesh::dual_contouring<double,double> dc(*func_ptr,this,consistency_threshold, max_nr_iters, epsilon);
+			sm_ptr = &dc;
+			dc.extract(0,box,res,res,res,res>40);
+			nr_vertices = dc.get_nr_vertices();
+			nr_faces = dc.get_nr_faces();
+		}
+		break;
+	}
+}
+
+void gl_implicit_surface_drawable_base::extract_mesh()
+{
+
+	if (!func_ptr)
+		return;
+
+	mesh.clear();
+	nml_gradient_geometry.clear();
+	nml_mesh_geometry.clear();
+
+	surface_extraction();
+}
+
+/// overload to draw the content of this drawable
+void gl_implicit_surface_drawable_base::draw(context& ctx)
+{
+	shader_program& prog = ctx.ref_surface_shader_program();
+	prog.enable(ctx);
+	ctx.set_material(material);
+	prog.set_uniform(ctx, "map_color_to_material", (int)3);
+	glEnable(GL_CULL_FACE);
+	glCullFace(GL_FRONT);
+	if (show_box) {
+		ctx.set_color(rgb(0.8f,0.7f,0.0f));
+		ctx.tesselate_box(box,true);
+	}
+	if (show_mini_box) {
+		ctx.set_color(rgb(0.8f, 0.6f, 1.0f));
+		dvec3 d = box.get_extent();
+		d /= (res-1);
+		dvec3 b0 = box.get_corner(0);
+		b0(0) += ix*d(0);
+		b0(1) += iy*d(1);
+		b0(2) += iz*d(2);
+		dbox3 B(b0, b0 + d);
+		ctx.tesselate_box(B, true);
+	}
+	glDisable(GL_CULL_FACE);
+	prog.disable(ctx);
+	prog.set_uniform(ctx, "map_color_to_material", 0);
+
+	draw_implicit_surface(ctx);
+
+	shader_program& dprog = ctx.ref_default_shader_program();
+	dprog.enable(ctx);
+	cgv::render::attribute_array_binding::enable_global_array(ctx, dprog.get_position_index());
+	if (show_gradient_normals || show_mesh_normals) {
+		glLineWidth(1);
+		if (show_gradient_normals && !nml_gradient_geometry.empty()) {
+			ctx.set_color(rgb(1, 0.5f, 0));
+			cgv::render::attribute_array_binding::set_global_attribute_array(ctx, dprog.get_position_index(), nml_gradient_geometry);
+			glDrawArrays(GL_LINES, 0, (GLsizei)nml_gradient_geometry.size());
+		}
+		if (show_mesh_normals && !nml_mesh_geometry.empty()) {
+			ctx.set_color(rgb(1, 0, 1));
+			cgv::render::attribute_array_binding::set_global_attribute_array(ctx, dprog.get_position_index(), nml_mesh_geometry);
+			glDrawArrays(GL_LINES, 0, (GLsizei)nml_mesh_geometry.size());
+		}
+	}
+
+	vec3 p = box.get_corner(0);
+	vec3 q = box.get_corner(7);
+	vec3 d = box.get_extent();
+	d /= float(res-1);
+	std::vector<vec3> G;
+	if (show_sampling_locations) {
+		std::vector<vec3> G_out;
+		for (unsigned int i=0; i<res; ++i)
+			for (unsigned int j=0; j<res; ++j)
+				for (unsigned int k = 0; k < res; ++k) {
+					vec3 r(p(0) + i * d(0), p(1) + j * d(1), p(2) + k * d(2));
+					if (func_ptr->evaluate(r.to_vec()) > 0)
+						G_out.push_back(r);
+					else
+						G.push_back(r);
+				}
+
+		glPointSize(2);
+		ctx.set_color(rgb(0.3f, 0.3f, 1));
+		cgv::render::attribute_array_binding::set_global_attribute_array(ctx, dprog.get_position_index(), G_out);
+		glDrawArrays(GL_POINTS, 0, (GLsizei)G_out.size());
+		ctx.set_color(rgb(1, 0.3f, 0.3f));
+		cgv::render::attribute_array_binding::set_global_attribute_array(ctx, dprog.get_position_index(), G);
+		glDrawArrays(GL_POINTS, 0, (GLsizei)G.size());
+	}
+
+	if (show_sampling_grid) {
+		G.clear();
+		ctx.set_color(rgb(0.7f,0.7f,0.7f,0.4f));
+		glEnable(GL_BLEND);
+		glBlendFunc(GL_SRC_ALPHA, GL_ONE_MINUS_SRC_ALPHA);
+		for (unsigned int i=0; i<res; ++i)
+			for (unsigned int j=0; j<res; ++j) {
+				G.push_back(vec3(p(0) + i * d(0), p(1) + j * d(1), p(2)));
+				G.push_back(vec3(p(0) + i * d(0), p(1) + j * d(1), q(2)));
+				G.push_back(vec3(p(0), p(1) + i * d(1), p(2) + j * d(2)));
+				G.push_back(vec3(q(0), p(1) + i * d(1), p(2) + j * d(2)));
+				G.push_back(vec3(p(0) + i * d(0), p(1), p(2) + j * d(2)));
+				G.push_back(vec3(p(0) + i * d(0), q(1), p(2) + j * d(2)));
+			}
+		cgv::render::attribute_array_binding::set_global_attribute_array(ctx, dprog.get_position_index(), G);
+		glDrawArrays(GL_LINES, 0, (GLsizei)G.size());
+		glDisable(GL_BLEND);
+	}
+	cgv::render::attribute_array_binding::disable_global_array(ctx, dprog.get_position_index());
+	dprog.disable(ctx);
+}
+
+void gl_implicit_surface_drawable_base::draw_implicit_surface(context& ctx)
+{
+	if (outofdate) {
+		extract_mesh();
+		mri.destruct(ctx);
+		if (mesh.get_nr_faces() > 0) {
+			mri.construct(ctx, mesh);
+			mri.bind(ctx, ctx.ref_surface_shader_program(false), true);
+		}
+		outofdate = false;
+	}
+	if (wireframe) {
+		ctx.ref_default_shader_program().enable(ctx);
+		ctx.set_color(rgb(0.1f, 0.2f, 0.6f));
+		mri.draw_wireframe(ctx);
+		ctx.ref_default_shader_program().disable(ctx);
+	}
+	else {
+		if (mesh.get_nr_faces() > 0) {
+			ctx.set_material(material);
+			mri.draw_all(ctx);
+		}
+	}
+}
+
+
+		}
+	}
+}