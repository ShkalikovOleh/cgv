--- conflicted
+++ resolved
@@ -1,1762 +1,1436 @@
-#include <cgv/base/register.h>
-#include <cgv/utils/convert.h>
-#include <cgv/utils/tokenizer.h>
-#include <cgv/utils/advanced_scan.h>
-#include <cgv/utils/file.h>
-#include <cgv/type/variant.h>
-
-#include <algorithm>
-#include <vector>
-#include <set>
-
-#if defined(_WIN32)
-#include <Windows.h>
-#include <strsafe.h>
-#if defined(NDEBUG)
-#define CGV_NDEBUG
-#endif
-#else
-#if defined(DEBUG)
-#else
-#define CGV_NDEBUG
-#endif
-#endif
-
-using namespace cgv::utils;
-
-namespace cgv {
-namespace base {
-
-
-
-/**************** additional types *********************/
-
-struct registration_info
-{
-<<<<<<< HEAD
-	bool registration_enabled;
-	bool permanent_registration;
-	bool registration_event_cleanup;
-	unsigned int nr_events_before_disable;
-	registration_info()
-	{
-		registration_enabled = false;
-		permanent_registration = true;
-		registration_event_cleanup = false;
-		nr_events_before_disable = 0;
-	}
-=======
-    bool registration_enabled;
-    bool permanent_registration;
-    bool registration_event_cleanup;
-    unsigned int nr_events_before_disable;
-    registration_info()
-    {
-        registration_enabled = false;
-        permanent_registration = true;
-        registration_event_cleanup = false;
-        nr_events_before_disable = 0;
-    }
->>>>>>> a7f3c8ef
-};
-
-struct registration_order_info
-{
-<<<<<<< HEAD
-	std::string partial_order;
-	bool before_contructor_execution;
-	std::string when;
-	registration_order_info() : before_contructor_execution(false)
-	{
-	}
-	registration_order_info(const std::string& _partial_order, bool _before_contructor_execution, const std::string& _when) :
-		partial_order(_partial_order),
-		before_contructor_execution(_before_contructor_execution),
-		when(_when)
-	{
-	}
-=======
-    std::string partial_order;
-    bool before_contructor_execution;
-    std::string when;
-    registration_order_info() : before_contructor_execution(false)
-    {
-    }
-    registration_order_info(const std::string& _partial_order, bool _before_contructor_execution, const std::string& _when) :
-          partial_order(_partial_order),
-          before_contructor_execution(_before_contructor_execution),
-          when(_when)
-    {
-    }
->>>>>>> a7f3c8ef
-};
-
-struct object_collection
-{
-    std::vector<base_ptr> objects;
-    void add_object(base_ptr object)
-    {
-        objects.push_back(object);
-    }
-    void remove_object(base_ptr object)
-    {
-        for (unsigned int i=0; i<objects.size(); ++i) {
-            if (object == objects[i]) {
-                objects.erase(objects.begin()+i);
-                ++i;
-            }
-        }
-    }
-    void unregister_all_objects()
-    {
-        while (objects.size() > 0) {
-            unregister_object(objects.back());
-        }
-    }
-    named_ptr find_object_by_name(const std::string& name)
-    {
-        for (unsigned int oi=0; oi<objects.size(); ++oi) {
-            named_ptr np = objects[oi]->cast<named>();
-            if (np && np->get_name() == name)
-                return np;
-        }
-        return named_ptr();
-    }
-    base_ptr find_object_by_type(const std::string& type_name)
-    {
-        for (unsigned int oi=0; oi<objects.size(); ++oi) {
-            base_ptr bp = objects[oi];
-            if (type_name == bp->get_type_name())
-                return bp;
-        }
-        return base_ptr();
-    }
-};
-
-
-/**************** static variables *********************/
-
-object_collection& ref_object_collection()
-{
-    static object_collection oc;
-    return oc;
-}
-
-std::vector<registration_order_info>& ref_registration_order_infos()
-{
-    static std::vector<registration_order_info> roi;
-    return roi;
-}
-
-std::string& ref_prog_name()
-{
-    static std::string prog_name;
-    return prog_name;
-}
-
-std::string& ref_prog_path_prefix()
-{
-    static std::string prog_path_prefix;
-    return prog_path_prefix;
-}
-
-std::string& ref_plugin_name()
-{
-    static std::string plugin_name;
-    return plugin_name;
-}
-
-std::map<std::string, resource_file_info>& ref_resource_file_map()
-{
-    static std::map<std::string, resource_file_info> resource_file_map;
-    return resource_file_map;
-}
-
-registration_info& ref_info()
-{
-    static registration_info ri;
-    return ri;
-}
-
-std::vector<std::pair<base_ptr,std::string> >& ref_registration_events()
-{
-    static std::vector<std::pair<base_ptr,std::string> > registration_events;
-    return registration_events;
-}
-
-std::vector<base_ptr>& ref_listeners()
-{
-    static std::vector<base_ptr> listeners;
-    return listeners;
-}
-
-
-/****************** helper functions **************/
-
-
-void show_split_lines(const std::string& s)
-{
-<<<<<<< HEAD
-	if (s.empty())
-		return;
-	std::vector<token> toks;
-	bite_all(tokenizer(s).set_ws(";"), toks);
-	for (unsigned i=0; i<toks.size(); ++i)
-		std::cout << "\n    " << to_string(toks[i]).c_str();
-=======
-    if (s.empty())
-        return;
-    std::vector<token> toks;
-    bite_all(tokenizer(s).set_ws(";"), toks);
-    for (unsigned i=0; i<toks.size(); ++i)
-        std::cout << "\n    " << to_string(toks[i]).c_str();
->>>>>>> a7f3c8ef
-}
-
-bool& ref_registration_debugging_enabled()
-{
-#if defined CGV_FORCE_STATIC && defined _DEBUG
-    static bool is_debug = true;
-#else
-    static bool is_debug = false;
-#endif
-    return is_debug;
-}
-
-void show_object_debug_info(cgv::base::base_ptr o)
-{
-    std::cout << o->get_type_name();
-    if (o->get_named())
-        std::cout << "<" << o->get_named()->get_name() << ">";
-    bool is_c = o->get_interface<object_constructor>() != 0;
-    bool is_s = o->get_interface<server>() != 0;
-    bool is_d = o->get_interface<driver>() != 0;
-    bool is_l = o->get_interface<registration_listener>() != 0;
-
-    if (is_c || is_s || is_d || is_l) {
-        std::cout << " [";
-        if (is_c)
-            std::cout << "C";
-        if (is_s)
-            std::cout << "S";
-        if (is_d)
-            std::cout << "D";
-        if (is_l)
-            std::cout << "L";
-        std::cout << "]";
-    }
-}
-
-
-/// register an object and send event to all current registration ref_listeners()
-void register_object_internal(base_ptr object, const std::string& options)
-{
-    std::string all_options = object->get_default_options();
-    if (!all_options.empty() && !options.empty())
-        all_options += ";";
-    all_options += options;
-    if (is_registration_debugging_enabled()) {
-        std::cout << "REG OBJECT ('" << all_options << "') ";
-        show_object_debug_info(object);
-        std::cout << std::endl;
-
-        static std::map<cgv::base::base*, int> is_registered;
-        if (is_registered.find(&(*object)) == is_registered.end())
-            is_registered[&(*object)] = 1;
-        else {
-            ++is_registered[&(*object)];
-            std::cerr << "ERROR: last object registered " << is_registered[&(*object)] << " times" << std::endl;
-        }
-    }
-
-    // send register event to all listeners
-    for (unsigned i = 0; i<ref_listeners().size(); ++i)
-        ref_listeners()[i]->get_interface<registration_listener>()->register_object(object, all_options);
-
-    // perform permanent registration
-    if (is_permanent_registration_enabled())
-        ref_object_collection().add_object(object);
-    // send register event to object
-    object->on_register();
-}
-
-
-/****************** implementation of exported functions **************/
-
-void define_registration_order(const std::string& partial_order, bool before_contructor_execution, const std::string& when)
-{
-    ref_registration_order_infos().push_back(registration_order_info(partial_order, before_contructor_execution, when));
-}
-
-void add_partially_ordered(const std::vector<std::set<unsigned> >& combined_partial_order, std::vector<unsigned>& permutation, std::vector<bool>& appended, std::vector<bool>& delayed, unsigned i)
-{
-    if (delayed[i]) {
-        std::cout << "REG ORDER cyclic dependency of registration event <" << ref_registration_events()[i].first->get_type_name() << ">" << std::endl;
-        return;
-    }
-    delayed[i] = true;
-    // ensure that indices that have to come before i, are also added before i
-    for (auto j : combined_partial_order[i]) {
-        if (!appended[j])
-            add_partially_ordered(combined_partial_order, permutation, appended, delayed, j);
-    }
-    delayed[i] = false;
-    appended[i] = true;
-    permutation.push_back(i);
-}
-
-void sort_registration_events(bool before_contructor_execution)
-{
-    // initialized combined partial order
-    size_t N = ref_registration_events().size();
-    std::vector<std::set<unsigned> > combined_partial_order;
-    combined_partial_order.resize(N);
-    unsigned nr_partial_orders = 0;
-
-    // iterate all registration order infos
-    for (auto roi : ref_registration_order_infos()) {
-        // ignore if before_contructor_execution does not match
-        if (roi.before_contructor_execution != before_contructor_execution)
-            continue;
-
-        // ignore if "when" does not match
-        if (roi.when == "plugins") {
-            if (ref_plugin_name().empty())
-                continue;
-        }
-        else if (roi.when == "program") {
-            if (!ref_plugin_name().empty())
-                continue;
-        }
-        else if (roi.when != "always") {
-            if (ref_plugin_name() != roi.when)
-                continue;
-        }
-
-        // extract partial order
-        std::vector<cgv::utils::token> toks;
-        cgv::utils::tokenizer(roi.partial_order).set_ws(";").bite_all(toks);
-
-        // first construct a vector with indices of registration events
-        std::vector<unsigned> event_indices;
-        unsigned nr_matched = 0;
-        for (auto t : toks) {
-            bool found = false;
-            for (unsigned i = 0; i < N; ++i) {
-                std::string tn = ref_registration_events()[i].first->get_type_name();
-                if (t == tn) {
-                    event_indices.push_back(i);
-                    ++nr_matched;
-                    found = true;
-                    break;
-                }
-            }
-            if (!found) {
-                std::cout << "REG ORDER: could not find event <" << t << ">" << std::endl;
-            }
-        }
-        if (nr_matched < 2) {
-            std::cout << "REG ORDER: partial order <" << roi.partial_order << "> did match only " << nr_matched << " object" << std::endl;
-            continue;
-        }
-
-        // extend combined partial order by current partial order
-        for (unsigned i = 1; i < event_indices.size(); ++i)
-            combined_partial_order[event_indices[i]].insert(event_indices[i - 1]);
-        ++nr_partial_orders;
-    }
-    if (nr_partial_orders == 0)
-        return;
-
-    // compute permutation
-    std::vector<unsigned> permutation;
-    std::vector<bool> appended(N, false);
-    std::vector<bool> delayed(N, false);
-    unsigned i;
-    for (i = 0; i < N; ++i) {
-        if (!appended[i])
-            add_partially_ordered(combined_partial_order, permutation, appended, delayed, i);
-    }
-    if (permutation.size() != N) {
-        std::cerr << "ERROR: could not compute valid permutation of registration events" << std::endl;
-        abort();
-    }
-
-    // permute registration events
-    std::vector<std::pair<base_ptr, std::string> > permuted_registration_events;
-    permuted_registration_events.resize(N);
-    for (i = 0; i < N; ++i)
-        permuted_registration_events[i] = ref_registration_events()[permutation[i]];
-    ref_registration_events() = permuted_registration_events;
-}
-
-registration_order_definition::registration_order_definition(const std::string& partial_order, bool before_contructor_execution, const std::string& when)
-{
-    define_registration_order(partial_order, before_contructor_execution, when);
-}
-
-
-void enable_registration_debugging()
-{
-    ref_registration_debugging_enabled() = true;
-}
-/// disable registration debugging
-void disable_registration_debugging()
-{
-    ref_registration_debugging_enabled() = false;
-}
-
-/// check whether registration debugging is enabled
-bool is_registration_debugging_enabled()
-{
-    return ref_registration_debugging_enabled();
-}
-/// enable registration and send all registration events that where emitted during disabled registration
-void enable_registration()
-{
-<<<<<<< HEAD
-	if (is_registration_enabled())
-		return;
-
-	if (is_registration_debugging_enabled())
-		std::cout << "REG ENABLE <" << (ref_plugin_name().empty() ? ref_prog_name() : ref_plugin_name()) << "> Begin" << std::endl;
-
-	unsigned i, i0 = ref_info().nr_events_before_disable;
-
-	sort_registration_events(true);
-
-	// first execute delayed registrations by replacing constructor objects with constructed objects
-	for (i=i0; i<ref_registration_events().size(); ++i) {
-		base_ptr o = ref_registration_events()[i].first;
-		object_constructor* obr = o->get_interface<object_constructor>();
-		if (obr) {
-			if (is_registration_debugging_enabled())
-				std::cout << "REG CONSTRUCT " << obr->get_constructed_type_name() << "('" << ref_registration_events()[i].second << "')";
-
-			ref_registration_events()[i].first = obr->construct_object();
-
-			if (is_registration_debugging_enabled()) {
-				std::cout << " -> ";
-				show_object_debug_info(ref_registration_events()[i].first);
-				std::cout << std::endl;
-			}
-		}
-	}
-
-	sort_registration_events(false);
-
-	// next register all servers
-	const std::vector<base_ptr>& L = ref_listeners();
-	for (i=i0; i<ref_registration_events().size(); ++i) {
-		base_ptr object = ref_registration_events()[i].first;
-		if (object->get_interface<server>() == 0)
-			continue;
-		register_object_internal(object, ref_registration_events()[i].second);
-	}
-
-	// next register all drivers
-	for (i=i0; i<ref_registration_events().size(); ++i) {
-		base_ptr object = ref_registration_events()[i].first;
-		if (object->get_interface<driver>() == 0)
-			continue;
-		register_object_internal(object, ref_registration_events()[i].second);
-	}
-
-	// next register all listeners
-	for (i=i0; i<ref_registration_events().size(); ++i) {
-		base_ptr object = ref_registration_events()[i].first;
-		if (object->get_interface<registration_listener>() == 0)
-			continue;
-		register_object_internal(object, ref_registration_events()[i].second);
-
-		ref_listeners().push_back(object);
-		// send all buffered events
-		for (unsigned j=0; j<i0; ++j)
-			object->get_interface<registration_listener>()->register_object(ref_registration_events()[j].first,
-								ref_registration_events()[j].second);
-	}
-
-	// next register all remaining objects
-	for (i=i0; i<ref_registration_events().size(); ++i) {
-		base_ptr object = ref_registration_events()[i].first;
-		if (object->get_interface<registration_listener>() != 0 ||
-			object->get_interface<driver>() != 0 ||
-			object->get_interface<server>() != 0)
-			continue;
-		register_object_internal(object, ref_registration_events()[i].second);
-	}
-
-	// remove registration events
-	if (is_registration_event_cleanup_enabled())
-		ref_registration_events().clear();
-
-	ref_info().nr_events_before_disable = (unsigned) ref_registration_events().size();
-	ref_info().registration_enabled = true;
-
-	if (is_registration_debugging_enabled())
-		std::cout << "REG ENABLE <" << (ref_plugin_name().empty() ? ref_prog_name() : ref_plugin_name()) << "> End" << std::endl;
-=======
-    if (is_registration_enabled())
-        return;
-
-    if (is_registration_debugging_enabled())
-        std::cout << "REG ENABLE <" << (ref_plugin_name().empty() ? ref_prog_name() : ref_plugin_name()) << "> Begin" << std::endl;
-
-    unsigned i, i0 = ref_info().nr_events_before_disable;
-
-    sort_registration_events(true);
-
-    // first execute delayed registrations by replacing constructor objects with constructed objects
-    for (i=i0; i<ref_registration_events().size(); ++i) {
-        base_ptr o = ref_registration_events()[i].first;
-        object_constructor* obr = o->get_interface<object_constructor>();
-        if (obr) {
-            if (is_registration_debugging_enabled())
-                std::cout << "REG CONSTRUCT " << obr->get_constructed_type_name() << "('" << ref_registration_events()[i].second << "')";
-
-            ref_registration_events()[i].first = obr->construct_object();
-
-            if (is_registration_debugging_enabled()) {
-                std::cout << " -> ";
-                show_object_debug_info(ref_registration_events()[i].first);
-                std::cout << std::endl;
-            }
-        }
-    }
-
-    sort_registration_events(false);
-
-    // next register all servers
-    const std::vector<base_ptr>& L = ref_listeners();
-    for (i=i0; i<ref_registration_events().size(); ++i) {
-        base_ptr object = ref_registration_events()[i].first;
-        if (object->get_interface<server>() == 0)
-            continue;
-        register_object_internal(object, ref_registration_events()[i].second);
-    }
-
-    // next register all drivers
-    for (i=i0; i<ref_registration_events().size(); ++i) {
-        base_ptr object = ref_registration_events()[i].first;
-        if (object->get_interface<driver>() == 0)
-            continue;
-        register_object_internal(object, ref_registration_events()[i].second);
-    }
-
-    // next register all listeners
-    for (i=i0; i<ref_registration_events().size(); ++i) {
-        base_ptr object = ref_registration_events()[i].first;
-        if (object->get_interface<registration_listener>() == 0)
-            continue;
-        register_object_internal(object, ref_registration_events()[i].second);
-
-        ref_listeners().push_back(object);
-        // send all buffered events
-        for (unsigned j=0; j<i0; ++j)
-            object->get_interface<registration_listener>()->register_object(ref_registration_events()[j].first,
-                                                                            ref_registration_events()[j].second);
-    }
-
-    // next register all remaining objects
-    for (i=i0; i<ref_registration_events().size(); ++i) {
-        base_ptr object = ref_registration_events()[i].first;
-        if (object->get_interface<registration_listener>() != 0 ||
-            object->get_interface<driver>() != 0 ||
-            object->get_interface<server>() != 0)
-            continue;
-        register_object_internal(object, ref_registration_events()[i].second);
-    }
-
-    // remove registration events
-    if (is_registration_event_cleanup_enabled())
-        ref_registration_events().clear();
-
-    ref_info().nr_events_before_disable = (unsigned) ref_registration_events().size();
-    ref_info().registration_enabled = true;
-
-    if (is_registration_debugging_enabled())
-        std::cout << "REG ENABLE <" << (ref_plugin_name().empty() ? ref_prog_name() : ref_plugin_name()) << "> End" << std::endl;
->>>>>>> a7f3c8ef
-}
-
-void disable_registration()
-{
-    if (!is_registration_enabled())
-        return;
-    if (is_registration_debugging_enabled())
-        std::cout << "REG DISABLE <" << (ref_plugin_name().empty() ? ref_prog_name() : ref_plugin_name()) << ">" << std::endl;
-
-    ref_info().nr_events_before_disable = (unsigned)ref_registration_events().size();
-    ref_info().registration_enabled = false;
-}
-
-/// check whether registration is enabled
-bool is_registration_enabled()
-{
-    return ref_info().registration_enabled;
-}
-
-void enable_permanent_registration()
-{
-    if (is_permanent_registration_enabled())
-        return;
-    if (is_registration_debugging_enabled()) {
-        std::cout << "ENABLE PERMANENT REGISTRATION" << std::endl;
-    }
-    ref_info().permanent_registration = true;
-}
-
-void unregister_all_objects()
-{
-    ref_object_collection().unregister_all_objects();
-}
-
-/// access to number of permanently registered objects
-unsigned get_nr_permanently_registered_objects()
-{
-    return (unsigned)ref_object_collection().objects.size();
-}
-
-/// access to i-th permanently registered object
-base_ptr get_permanently_registered_object(unsigned i)
-{
-    if (i >= get_nr_permanently_registered_objects())
-        return 0;
-    return ref_object_collection().objects[i];
-}
-
-void disable_permanent_registration()
-{
-    if (!is_permanent_registration_enabled())
-        return;
-    if (is_registration_debugging_enabled()) {
-        std::cout << "DISABLE PERMANENT REGISTRATION" << std::endl;
-    }
-    ref_info().permanent_registration = false;
-}
-
-/// check whether permanent registration is enabled
-bool is_permanent_registration_enabled()
-{
-    return ref_info().permanent_registration;
-}
-
-void enable_registration_event_cleanup()
-{
-    if (is_registration_event_cleanup_enabled())
-        return;
-    if (is_registration_debugging_enabled()) {
-        std::cout << "ENABLE REGISTRATION CLEANUP" << std::endl;
-    }
-    ref_info().registration_event_cleanup = true;
-    if (is_registration_enabled())
-        ref_registration_events().clear();
-    else
-        ref_registration_events().erase(
-              ref_registration_events().begin(),
-              ref_registration_events().begin()+ref_info().nr_events_before_disable);
-    ref_info().nr_events_before_disable = 0;
-}
-
-//! disable cleanup of registration events (see enable_registration_event_cleanup).
-void disable_registration_event_cleanup()
-{
-    if (!is_registration_event_cleanup_enabled())
-        return;
-    if (is_registration_debugging_enabled()) {
-        std::cout << "DISABLE REGISTRATION CLEANUP" << std::endl;
-    }
-    ref_info().registration_event_cleanup = false;
-}
-
-bool is_registration_event_cleanup_enabled()
-{
-    return ref_info().registration_event_cleanup;
-}
-
-/// register an object and send event to all current registration ref_listeners()
-void register_object(base_ptr object, const std::string& options)
-{
-<<<<<<< HEAD
-	// if registration is disabled or if registratration event cleanup is disabled, store registration event
-	if (!is_registration_enabled() || !is_registration_event_cleanup_enabled()) {
-		ref_registration_events().push_back(std::pair<base_ptr, std::string>(object, options));
-
-		if (is_registration_debugging_enabled()) {
-			std::cout << "REG EVENT ('" << options << "') ";
-			show_object_debug_info(object);
-			std::cout << std::endl;
-		}
-	}
-	if (!is_registration_enabled())
-		return;
-
-	// execute object constructor in case of delayed registration
-	object_constructor* oc = object->get_interface<object_constructor>();
-	if (oc)
-		object = oc->construct_object();
-
-	// register as listener if necessary
-	registration_listener* rl = object->get_interface<registration_listener>();
-	if (rl) {
-		ref_listeners().push_back(object);
-		// send all buffered events
-		if (is_registration_enabled()) {
-			// next register all remaining objects
-			for (unsigned i = 0; i<ref_registration_events().size(); ++i)
-				rl->register_object(ref_registration_events()[i].first,
-				ref_registration_events()[i].second);
-		}
-	}
-
-	register_object_internal(object, options);
-=======
-    // if registration is disabled or if registratration event cleanup is disabled, store registration event
-    if (!is_registration_enabled() || !is_registration_event_cleanup_enabled()) {
-        ref_registration_events().push_back(std::pair<base_ptr, std::string>(object, options));
-
-        if (is_registration_debugging_enabled()) {
-            std::cout << "REG EVENT ('" << options << "') ";
-            show_object_debug_info(object);
-            std::cout << std::endl;
-        }
-    }
-    if (!is_registration_enabled())
-        return;
-
-    // execute object constructor in case of delayed registration
-    object_constructor* oc = object->get_interface<object_constructor>();
-    if (oc)
-        object = oc->construct_object();
-
-    // register as listener if necessary
-    registration_listener* rl = object->get_interface<registration_listener>();
-    if (rl) {
-        ref_listeners().push_back(object);
-        // send all buffered events
-        if (is_registration_enabled()) {
-            // next register all remaining objects
-            for (unsigned i = 0; i<ref_registration_events().size(); ++i)
-                rl->register_object(ref_registration_events()[i].first,
-                                    ref_registration_events()[i].second);
-        }
-    }
-
-    register_object_internal(object, options);
->>>>>>> a7f3c8ef
-}
-
-/// unregister an object and send event to all current registration ref_listeners()
-void unregister_object(base_ptr object, const std::string& options)
-{
-    unsigned int i;
-
-    if (is_registration_debugging_enabled()) {
-        std::cout << "UNREG " << object.operator->() << ", '" << options << "' (" << ref_object_collection().objects.size() << ")" << std::endl;
-    }
-
-    // remove from permanent registration
-    ref_object_collection().remove_object(object);
-
-    // remove from registration events
-    for (i=0; i<ref_registration_events().size(); ++i)
-        if (ref_registration_events()[i].first == object) {
-            ref_registration_events().erase(ref_registration_events().begin()+i);
-            --i;
-        }
-
-    // remove from listeners
-    if (object->get_interface<registration_listener>()) {
-        for (i=0; i<ref_listeners().size(); ++i) {
-            if (ref_listeners()[i] == object) {
-                ref_listeners().erase(ref_listeners().begin() + i);
-                --i;
-            }
-        }
-    }
-    // send unregister events to remaining listeners
-    for (unsigned int i=0; i<ref_listeners().size(); ++i)
-        ref_listeners()[i]->get_interface<registration_listener>()->unregister_object(object, options);
-
-    // send unregister event to object itself
-    object->unregister();
-}
-
-/// in case permanent registration is active, look for a registered object by name
-named_ptr find_object_by_name(const std::string& name)
-{
-    return ref_object_collection().find_object_by_name(name);
-}
-
-/// in case permanent registration is active, look for a registered object by type name
-base_ptr find_object_by_type(const std::string& type_name)
-{
-    return ref_object_collection().find_object_by_type(type_name);
-}
-
-std::string get_config_file_name(const std::string& _file_name)
-{
-    std::string file_name = _file_name;
-    if (file::get_extension(file_name) == "def") {
-        std::string fn = file::drop_extension(file_name)+".cfg";
-        if (file::exists(fn))
-            file_name = fn;
-    }
-    return file_name;
-}
-
-//bool process_command_ext(const token& cmd, bool eliminate_quotes, bool* persistent = 0, config_file_observer* cfo = 0, const char* begin = 0);
-bool process_command_ext(const command_info& info, bool* persistent = 0, config_file_observer* cfo = 0, const char* begin = 0);
-
-config_file_driver*& ref_config_file_driver()
-{
-    static config_file_driver* driver = 0;
-    return driver;
-}
-
-void register_config_file_driver(config_file_driver* cfd)
-{
-    if (ref_config_file_driver())
-        std::cerr << "warning: registering more than one config_file_driver" << std::endl;
-    ref_config_file_driver() = cfd;
-}
-
-config_file_observer* find_config_file_observer(const std::string& file_name, const std::string& content)
-{
-    if (!ref_config_file_driver()) {
-        std::cerr << "warning: attempt to use permanent registration without a registered config_file_driver" << std::endl;
-        return 0;
-    }
-    return ref_config_file_driver()->find_config_file_observer(file_name, content);
-}
-
-bool process_config_file_ext(const std::string& _file_name, bool* persistent = 0)
-{
-<<<<<<< HEAD
-	// update file name extension
-	std::string file_name = get_config_file_name(_file_name);
-	if (file_name.empty())
-		return false;
-	// try to read file
-	std::string content;
-	if (!file::read(file_name, content, true)) {
-		std::cerr << "couldn't read config file " << file_name.c_str() << std::endl;
-		return false;
-	}
-
-	bool pers = false;
-	if (!persistent)
-		persistent = &pers;
-
-	config_file_observer* cfo = find_config_file_observer(file_name, content);
-
-	// split file content into lines
-	std::vector<line> lines;
-	split_to_lines(content,lines);
-
-	// interpret each line as a command
-	unsigned int i;
-	std::string cfg_file_dir = cgv::utils::file::get_path(_file_name);
-	for (i = 0; i < lines.size(); ++i) {
-		command_info info;
-		std::string line;
-		const char* begin = lines[i].begin;
-		const char* iter = begin;
-		while (iter < lines[i].end) {
-			// find next appearance of '$'
-			iter = std::find(iter, lines[i].end, '$');
-			if (iter == lines[i].end) {
-				if (begin > lines[i].begin)
-					line += std::string(begin, lines[i].end);
-				break;
-			}
-			// check for '('
-			auto jter = iter;
-			std::string value;
-			if (++jter < lines[i].end) {
-				if (*jter == '(') {
-					// extract name of variable up to closing paranthesis
-					std::string var_name;
-					while (++jter < lines[i].end && *jter != ')') {
-						var_name.push_back(*jter);
-					}
-					if (jter < lines[i].end) {
-						// convert to upper case
-						var_name = cgv::utils::to_upper(var_name);
-						if (var_name == "CFG_FILE_DIR")
-							value = cfg_file_dir;
-						else {
-							value = std::string(getenv(var_name.c_str()));
-						}
-					}
-				}
-			}
-			if (value.empty()) {
-				++iter;
-				continue;
-			}
-			line += std::string(begin, iter);
-			line += value;
-			begin = iter = jter+1;
-		}
-		if (line.empty())
-			analyze_command(lines[i], false, &info);
-		else
-			analyze_command(token(line), false, &info);
-
-		process_command_ext(info, persistent, cfo, &content[0]);
-		// process_command_ext((token&)(lines[i]), false, persistent, cfo, &content[0]);
-	}
-	return true;
-=======
-    // update file name extension
-    std::string file_name = get_config_file_name(_file_name);
-    if (file_name.empty())
-        return false;
-    // try to read file
-    std::string content;
-    if (!file::read(file_name, content, true)) {
-        std::cerr << "couldn't read config file " << file_name.c_str() << std::endl;
-        return false;
-    }
-
-    bool pers = false;
-    if (!persistent)
-        persistent = &pers;
-
-    config_file_observer* cfo = find_config_file_observer(file_name, content);
-
-    // split file content into lines
-    std::vector<line> lines;
-    split_to_lines(content,lines);
-
-    // interpret each line as a command
-    unsigned int i;
-    std::string cfg_file_dir = cgv::utils::file::get_path(_file_name);
-    for (i = 0; i < lines.size(); ++i) {
-        command_info info;
-        std::string line;
-        const char* begin = lines[i].begin;
-        const char* iter = begin;
-        while (iter < lines[i].end) {
-            // find next appearance of '$'
-            iter = std::find(iter, lines[i].end, '$');
-            if (iter == lines[i].end) {
-                if (begin > lines[i].begin)
-                    line += std::string(begin, lines[i].end);
-                break;
-            }
-            // check for '('
-            auto jter = iter;
-            std::string value;
-            if (++jter < lines[i].end) {
-                if (*jter == '(') {
-                    // extract name of variable up to closing paranthesis
-                    std::string var_name;
-                    while (++jter < lines[i].end && *jter != ')') {
-                        var_name.push_back(*jter);
-                    }
-                    if (jter < lines[i].end) {
-                        // convert to upper case
-                        var_name = cgv::utils::to_upper(var_name);
-                        if (var_name == "CFG_FILE_DIR")
-                            value = cfg_file_dir;
-                        else {
-                            value = std::string(getenv(var_name.c_str()));
-                        }
-                    }
-                }
-            }
-            if (value.empty()) {
-                ++iter;
-                continue;
-            }
-            line += std::string(begin, iter);
-            line += value;
-            begin = iter = jter+1;
-        }
-        if (line.empty())
-            analyze_command(lines[i], false, &info);
-        else
-            analyze_command(token(line), false, &info);
-
-        process_command_ext(info, persistent, cfo, &content[0]);
-        // process_command_ext((token&)(lines[i]), false, persistent, cfo, &content[0]);
-    }
-    return true;
->>>>>>> a7f3c8ef
-}
-
-bool process_config_file(const std::string& _file_name)
-{
-    return process_config_file_ext(_file_name);
-}
-
-/// interpret a gui file
-bool process_gui_file(const std::string& file_name)
-{
-    config_file_driver* cfd = ref_config_file_driver();
-    if (cfd)
-        return cfd->process_gui_file(file_name);
-    std::cerr << "attempt to process gui file without a config_file_driver registered" << std::endl;
-    return false;
-}
-
-
-test::test(const std::string& _test_name, bool (*_test_func)())
-      : test_name(_test_name), test_func(_test_func)
-{
-}
-
-std::string test::get_test_name() const
-{
-    return test_name;
-}
-
-bool test::exec_test() const
-{
-    return test_func();
-}
-
-int cgv::base::test::nr_failed = 0;
-
-std::string test::get_type_name() const
-{
-    return "test";
-}
-
-test_registration::test_registration(const std::string& _test_name, bool (*_test_func)())
-{
-    register_object(base_ptr(new test(_test_name,_test_func)),"");
-}
-
-
-/// construct
-factory::factory(const std::string& _created_type_name, bool _singleton, const std::string& _object_options)
-      : created_type_name(_created_type_name), is_singleton(_singleton), object_options(_object_options)
-{
-}
-
-/// return the options string used for object registration
-std::string factory::get_object_options() const
-{
-    return object_options;
-}
-
-
-/// support creation of object by setting create property to true
-std::string factory::get_property_declarations()
-{
-    return "create:bool";
-}
-
-
-///
-bool factory::set_void(const std::string& property, const std::string& value_type, const void* value_ptr)
-{
-    if (property == "create") {
-        bool do_create;
-        cgv::type::get_variant(do_create, value_type, value_ptr);
-        if (do_create)
-            register_object(create_object());
-        return true;
-    }
-    else
-        return false;
-}
-
-///
-bool factory::get_void(const std::string& property, const std::string& value_type, void* value_ptr)
-{
-    if (property == "create") {
-        cgv::type::set_variant(true, value_type, value_ptr);
-        return true;
-    }
-    else
-        return false;
-}
-
-/// overload to return the type name of the objects that the factory can create
-const std::string& factory::get_created_type_name() const
-{
-    return created_type_name;
-}
-/// return whether the factory can only generate one instance of the given type
-bool factory::is_singleton_factory() const
-{
-    return is_singleton;
-}
-
-/// return pointer to singleton
-base_ptr factory::get_singleton() const
-{
-    return singleton;
-}
-/// release the singleton pointer
-void factory::release_singleton()
-{
-    singleton.clear();
-}
-
-/// overload to create an object
-base_ptr factory::create_object()
-{
-    base_ptr o = create_object_impl();
-    if (is_singleton_factory())
-        singleton = o;
-    return o;
-}
-
-std::string guess_created_type_name(const char* item_text)
-{
-    std::vector<token> toks;
-    tokenizer(item_text).set_ws("/").bite_all(toks);
-    if (toks.empty())
-        return "";
-    return to_string(toks.back());
-}
-
-void register_factory_object(base_ptr fo, const char* item_text, char shortcut)
-{
-    std::string options("menu_text=\"");
-    options += item_text;
-    options += "\";shortcut='Ctrl-";
-    options += shortcut;
-    options += "'";
-    register_object(fo, options);
-}
-
-void register_prog_name(const char* _prog_name)
-{
-<<<<<<< HEAD
-	ref_prog_name() = cgv::utils::file::get_file_name(_prog_name);
-	std::string prog_path_prefix = cgv::utils::file::clean_path(cgv::utils::file::get_path(_prog_name));
-	if (!prog_path_prefix.empty())
-		prog_path_prefix += '/';
-	ref_prog_path_prefix() = prog_path_prefix;
-}
-
-resource_file_info::resource_file_info(
-	unsigned int _file_offset,
-	unsigned int _file_length,
-	const char* _file_data, const
-	std::string& _source_file)
-	: file_offset(_file_offset),
-	  file_length(_file_length),
-	  file_data(_file_data),
-	  source_file(_source_file) {}
-=======
-    ref_prog_name() = cgv::utils::file::get_file_name(_prog_name);
-    std::string prog_path_prefix = cgv::utils::file::clean_path(cgv::utils::file::get_path(_prog_name));
-    if (!prog_path_prefix.empty())
-        prog_path_prefix += '/';
-    ref_prog_path_prefix() = prog_path_prefix;
-}
-
-resource_file_info::resource_file_info(
-      unsigned int _file_offset,
-      unsigned int _file_length,
-      const char* _file_data, const
-      std::string& _source_file)
-      : file_offset(_file_offset),
-        file_length(_file_length),
-        file_data(_file_data),
-        source_file(_source_file) {}
->>>>>>> a7f3c8ef
-
-void register_resource_file(const std::string& file_path, unsigned int file_offset, unsigned int file_length, const char* file_data, const std::string& source_file)
-{
-    ref_resource_file_map()[file_path] = resource_file_info(file_offset, file_length, file_data, source_file);
-}
-
-void register_resource_string(const std::string& string_name, const char* string_data)
-{
-    ref_resource_file_map()[string_name] = resource_file_info(-1, (unsigned)std::string(string_data).size(), string_data);
-}
-
-void show_implementation(bool& implements_shown, const std::string& type_name)
-{
-    if (implements_shown)
-        std::cout << ", ";
-    else {
-        std::cout << " implements ";
-        implements_shown = true;
-    }
-    std::cout << type_name;
-}
-
-/// show information about all registered members
-void show_all()
-{
-    const std::vector<base_ptr>& objects = ref_object_collection().objects;
-
-    std::cout << "\n\n_______________ show all registered objects ______________________\n\n";
-    for (unsigned int oi=0; oi<objects.size(); ++oi) {
-        named_ptr np = objects[oi]->cast<named>();
-        if (np)
-            std::cout << "name(" << np->get_name().c_str() << "):" << np->get_type_name();
-        else
-            std::cout << "type(" << objects[oi]->get_type_name() << ")";
-        bool implements_shown = false;
-        if (objects[oi]->get_interface<server>())
-            show_implementation(implements_shown,"server");
-        if (objects[oi]->get_interface<driver>())
-            show_implementation(implements_shown,"driver");
-        if (objects[oi]->get_interface<registration_listener>())
-            show_implementation(implements_shown,"registration_listener");
-        if (objects[oi]->get_interface<factory>())
-            show_implementation(implements_shown,"factory");
-        show_split_lines(objects[oi]->get_property_declarations());
-        std::cout << "\n\n";
-    }
-    std::cout << "__________________________________________________________________\n" << std::endl;
-    return;
-}
-
-CommandType update_info(command_info* info_ptr, CommandType cmd, cgv::utils::token* args_tok_ptr = 0)
-{
-
-    if (info_ptr) {
-        info_ptr->command_type = cmd;
-        if (args_tok_ptr)
-            info_ptr->parameters.push_back(*args_tok_ptr);
-    }
-    return cmd;
-}
-
-CommandType analyze_command(const cgv::utils::token& cmd, bool eliminate_quotes, command_info* info_ptr)
-{
-    // remove unnecessary stuff
-    token cmd_tok = cmd;
-    cmd_tok.begin = skip_spaces(cmd_tok.begin, cmd_tok.end);
-    cmd_tok.end = cutoff_spaces(cmd_tok.begin, cmd_tok.end);
-
-    // detect empty lines and comments
-    if (cmd_tok.empty())
-        return update_info(info_ptr, CT_EMPTY);
-
-    // detect comments
-    if (cmd_tok.get_length() > 1 && cmd_tok[0] == '/' && cmd_tok[1] == '/')
-        return update_info(info_ptr, CT_COMMENT);
-
-    // detect predefined commands
-    if (cmd_tok == "show all")
-        return update_info(info_ptr, CT_SHOW);
-    if (cmd_tok == "persistent")
-        return update_info(info_ptr, CT_PERSISTENT);
-    if (cmd_tok == "initial")
-        return update_info(info_ptr, CT_INITIAL);
-
-    // determine command header
-    token cmd_header = tokenizer(cmd_tok).set_sep(":").set_ws("").set_skip("\"'", "\"'").bite();
-    if (cmd_header.end == cmd_tok.end)
-        return update_info(info_ptr, CT_UNKNOWN);
-
-    // and command arguments
-    token args_tok(cmd_header.end + 1, cmd_tok.end);
-
-    // eliminate quotes around argument, which need to be used in commands specified on the command line
-    if (eliminate_quotes && args_tok.get_length() >= 2 &&
-        ((args_tok[0] == '"'  && args_tok[(int)args_tok.get_length() - 1] == '"') ||
-         (args_tok[0] == '\'' && args_tok[(int)args_tok.get_length() - 1] == '\''))) {
-        ++args_tok.begin;
-        --args_tok.end;
-    }
-    std::string args(to_string(args_tok));
-
-    // detect direct commands
-    if (cmd_header == "plugin")
-        return update_info(info_ptr, CT_PLUGIN, &args_tok);
-    if (cmd_header == "config")
-        return update_info(info_ptr, CT_CONFIG, &args_tok);
-    if (cmd_header == "gui")
-        return update_info(info_ptr, CT_GUI, &args_tok);
-
-    // split composed commands into head and argument
-    std::vector<token> toks;
-    tokenizer(cmd_header).set_sep("()").set_ws("").bite_all(toks);
-
-    // check for name or type command
-    if (toks.size() == 4 && toks[1] == "(" && toks[3] == ")" &&
-        (toks[0] == "name" || toks[0] == "type")) {
-
-        std::string identifier = to_string(toks[2]);
-        if (info_ptr)
-            info_ptr->parameters.push_back(toks[2]);
-        return update_info(info_ptr, toks[0] == "name"  ? CT_NAME : CT_TYPE, &args_tok);
-    }
-    return update_info(info_ptr, CT_UNKNOWN);
-}
-
-bool process_command_ext(const command_info& info, bool* persistent, config_file_observer* cfo, const char* begin)
-{
-    switch (info.command_type) {
-    case CT_SHOW:
-        show_all();
-        return true;
-    case CT_PERSISTENT:
-        if (persistent)
-            *persistent = true;
-        return true;
-    case CT_INITIAL:
-        if (persistent)
-            *persistent = false;
-        return true;
-    case CT_PLUGIN: {
-        if (load_plugin(to_string(info.parameters[0]))) {
-            std::cout << "read plugin " << info.parameters[0] << std::endl;
-            return true;
-        }
-        std::cerr << "error reading plugin " << info.parameters[0] << std::endl;
-
-        return false;
-    }
-    case CT_CONFIG:
-        if (process_config_file_ext(to_string(info.parameters[0]), persistent)) {
-            std::cout << "read config file " << get_config_file_name(to_string(info.parameters[0])) << std::endl;
-            return true;
-        }
-        std::cerr << "error reading config file " << info.parameters[0] << std::endl;
-        return false;
-    case CT_GUI:
-        if (process_gui_file(to_string(info.parameters[0]))) {
-            std::cout << "read gui file " << info.parameters[0] << std::endl;
-            return true;
-        }
-        std::cerr << "error reading gui file " << info.parameters[0] << std::endl;
-        return false;
-    case CT_NAME:
-    case CT_TYPE:
-    {
-        base_ptr bp;
-        if (info.command_type == CT_NAME) {
-            named_ptr np = find_object_by_name(to_string(info.parameters[0]));
-            if (np) {
-                std::cout << "name(" << np->get_name().c_str() << ")";
-                bp = np;
-            }
-            else
-                std::cerr << "could not find object of name '" << info.parameters[0] << "'" << std::endl;
-        }
-        else {
-            bp = find_object_by_type(to_string(info.parameters[0]));
-            if (bp)
-                std::cout << "type(" << bp->get_type_name() << ")";
-            else
-                std::cerr << "could not find object of type <" << info.parameters[0] << ">" << std::endl;
-        }
-        if (bp) {
-            std::string args = to_string(info.parameters[1]);
-            // replace single quotes by double quotes
-            for (unsigned int x = 0; x < args.size(); ++x)
-                if (args[x] == '\'')
-                    args[x] = '"';
-
-            show_split_lines(args);
-            std::cout << "\n" << std::endl;
-            if (persistent && *persistent && cfo)
-                cfo->multi_observe(bp, args, info.parameters[1].begin - begin);
-            else
-                bp->multi_set(to_string(info.parameters[1]), true);
-            return true;
-        }
-        return false;
-    }
-    }
-    return false;
-}
-
-/*
-bool process_command_ext(const token& cmd, bool eliminate_quotes, bool* persistent, config_file_observer* cfo, const char* begin)
-{
-	// remove unnecessary stuff
-	token cmd_tok = cmd;
-	cmd_tok.begin = skip_spaces(cmd_tok.begin, cmd_tok.end);
-	cmd_tok.end   = cutoff_spaces(cmd_tok.begin, cmd_tok.end);
-
-	// ignore empty lines and comments
-	if (cmd_tok.empty() || cmd_tok[0] == '/')
-		return true;
-
-	// interpret predefined commands
-	if (cmd_tok == "show all") {
-		show_all();
-		return true;
-	}
-	if (cmd_tok == "persistent") {
-		if (persistent)
-			*persistent = true;
-		return true;
-	}
-	if (cmd_tok == "initial") {
-		if (persistent)
-			*persistent = false;
-		return true;
-	}
-
-	// determine command header
-	token cmd_header = tokenizer(cmd_tok).set_sep(":").set_ws("").set_skip("\"'","\"'").bite();
-	if (cmd_header.end == cmd_tok.end) {
-		std::cerr << "could not interpret command >" << to_string(cmd) << "< (probably missing a ':')!" << std::endl;
-		return false;
-	}
-	// and command arguments
-	token args_tok(cmd_header.end+1,cmd_tok.end);
-
-	// eliminate quotes around argument, which need to be used in commands specified on the command line
-	if (eliminate_quotes && args_tok.get_length() >= 2 &&
-		 ( (args_tok[0] == '"'  && args_tok[(int)args_tok.get_length()-1] == '"') ||
-		   (args_tok[0] == '\'' && args_tok[(int)args_tok.get_length()-1] == '\'') ) ) {
-			 ++args_tok.begin;
-			 --args_tok.end;
-	}
-	std::string args(to_string(args_tok));
-
-	// perform direct commands
-	if (cmd_header == "plugin") {
-		if (load_plugin(args)) {
-			std::cout << "read plugin " << args << std::endl;
-			return true;
-		}
-		else {
-			std::cerr << "error reading plugin " << args << std::endl;
-			return false;
-		}
-	}
-	if (cmd_header == "config") {
-		if (process_config_file_ext(args, persistent)) {
-			std::cout << "read config file " << get_config_file_name(args) << std::endl;
-			return true;
-		}
-		else {
-			std::cerr << "error reading config file " << args << std::endl;
-			return false;
-		}
-	}
-	if (cmd_header == "gui") {
-		if (process_gui_file(args)) {
-			std::cout << "read gui file " << args << std::endl;
-			return true;
-		}
-		else {
-			std::cerr << "error reading gui file " << args << std::endl;
-			return false;
-		}
-	}
-
-	// split composed commands into head and argument
-	std::vector<token> toks;
-	tokenizer(cmd_header).set_sep("()").set_ws("").bite_all(toks);
-
-	// check for name or type command
-	if (toks.size() == 4 && toks[1] == "(" && toks[3] == ")" &&
-		(toks[0]=="name" || toks[0]=="type") ) {
-
-
-		// replace single quotes by double quotes
-		for (unsigned int x=0; x<args.size(); ++x)
-			if (args[x] == '\'')
-				args[x] = '"';
-
-
-		std::string identifier = to_string(toks[2]);
-		if (toks[0]=="name") {
-			named_ptr np = find_object_by_name(identifier);
-			if (np) {
-				std::cout << "name(" << np->get_name().c_str() << ")";
-				show_split_lines(args);
-				std::cout << "\n" << std::endl;
-				if (persistent && *persistent && cfo)
-					cfo->multi_observe(np, args, (unsigned)(args_tok.begin - begin));
-				else
-					np->multi_set(args, true);
-			}
-			else {
-				std::cerr << "could not find object of name '" << identifier << "'" << std::endl;
-				return false;
-			}
-		}
-		else {
-			base_ptr bp = find_object_by_type(identifier);
-			if (bp) {
-				std::cout << "type(" << bp->get_type_name() << ")";
-				show_split_lines(args);
-				std::cout << "\n" << std::endl;
-				if (persistent && *persistent && cfo)
-					cfo->multi_observe(bp, args, (unsigned)(args_tok.begin - begin));
-				else
-					bp->multi_set(args, true);
-			}
-			else {
-				std::cerr << "could not find object of type <" << identifier << ">" << std::endl;
-				return false;
-			}
-		}
-		return true;
-	}
-	else {
-		std::cerr << "could not interpret command >" << to_string(cmd) << "< !" << std::endl;
-		return false;
-	}
-}
-*/
-
-bool process_command(const command_info& info)
-{
-    return process_command_ext(info);
-}
-
-bool process_command(const std::string& cmd, bool eliminate_quotes)
-{
-    command_info info;
-    analyze_command(cmd, eliminate_quotes, &info);
-    return process_command_ext(info);
-    //	return process_command_ext(token(cmd), eliminate_quotes);
-}
-
-/// process the command line arguments: extract program name and load all plugins
-void process_command_line_args(int argc, char** argv)
-{
-    cgv::base::register_prog_name(argv[0]);
-    for (int ai=1; ai<argc; ++ai)
-        process_command(argv[ai]);
-}
-
-
-resource_file_registration::resource_file_registration(const char* symbol)
-{
-    const char* file_data = symbol+(int)symbol[0]+9;
-    std::string file_path(symbol+1,(std::string::size_type)symbol[0]);
-    symbol += symbol[0]+1;
-    unsigned int file_offset = (unsigned char) symbol[0];
-    file_offset += ((unsigned int) (unsigned char) symbol[1] << 8);
-    file_offset += ((unsigned int) (unsigned char) symbol[2] << 16);
-    file_offset += ((unsigned int) (unsigned char) symbol[3] << 24);
-    symbol += 4;
-    unsigned int file_size   = (unsigned char) symbol[0]+((unsigned int) (unsigned char) symbol[1] << 8)+((unsigned int) (unsigned char) symbol[2] << 16)+((unsigned int) (unsigned char) symbol[3] << 24);
-    std::string source_file = ref_plugin_name();
-    if (source_file.empty())
-        source_file = ref_prog_name();
-    register_resource_file(file_path, file_offset,file_size,file_data,source_file);
-}
-
-resource_string_registration::resource_string_registration(const std::string& string_name, const char* string_data)
-{
-    register_resource_string(string_name, string_data);
-}
-
-std::string extend_plugin_name(const std::string& fn)
-{
-    std::string n = cgv::utils::file::drop_extension(fn);
-#ifdef _WIN64
-    n += "64";
-#endif // _WIN64
-
-#if defined(_WIN32) || !defined(CGV_NDEBUG)
-    n += "_";
-#endif
-#ifndef CGV_NDEBUG
-    n += "d";
-#endif
-#ifdef _WIN32
-    #if defined(_MSC_VER) && _MSC_VER < 1500
-    n += "8";
-#elif defined(_MSC_VER) && _MSC_VER < 1600
-    n += "9";
-#elif defined(_MSC_VER) && _MSC_VER < 1700
-    n += "10";
-#elif defined(_MSC_VER) && _MSC_VER < 1800
-    n += "11";
-#elif defined(_MSC_VER) && _MSC_VER < 1900
-    n += "12";
-#elif defined(_MSC_VER) && _MSC_VER < 1910
-    n += "14";
-#elif defined(_MSC_VER) && _MSC_VER < 1920
-    n += "141";
-#elif defined(_MSC_VER)
-    n += "142";
-#endif
-    n += ".dll";
-#else
-    n = std::string("lib")+n+".so";
-#endif
-    return n;
-}
-
-}
-}
-
-#ifdef _WIN32
-#	include <windows.h>
-#	include <winbase.h>
-#else
-#	include <unistd.h>
-#	ifdef __APPLE__
-#		include "dlload_osx.cxx"
-#		define RTLD_NOW 1 // set to anything for now
-#	else
-#		include <dlfcn.h>
-#	endif
-#endif
-
-namespace cgv {
-<<<<<<< HEAD
-	namespace base {
-
-void *load_plugin_platform(const std::string &name) {
-#ifdef _WIN32
-    SetLastError(0);
-#ifdef _UNICODE
-    return LoadLibrary(cgv::utils::str2wstr(name).c_str());
-#else
-    return LoadLibrary(name.c_str());
-#endif
-#else
-    return dlopen(name.c_str(), RTLD_NOW);
-#endif
-}
-
-void record_error_platform(std::vector<std::string> &errors) {
-#ifdef _WIN32
-    std::string error = "failed with error code " + std::to_string(GetLastError());
-    errors.push_back(error);
-#else
-    errors.emplace_back(dlerror());
-#endif
-}
-
-void* load_plugin(const std::string& file_name)
-{
-	std::vector<token> names;
-	bite_all(tokenizer(file_name).set_ws(",|;"), names);
-
-	bool enabled = is_registration_enabled();
-	if (enabled)
-		disable_registration();
-
-    void* result = 0;
-    std::vector<std::string> errors = {};
-	for (unsigned i=0; i<names.size(); ++i) {
-		std::string fn[2];
-		fn[0] = to_string(names[i]);
-		fn[1] = extend_plugin_name(fn[0]);
-
-#ifndef NDEBUG
-		std::swap(fn[0], fn[1]);
-#endif
-
-		result = 0;
-		for (int j=0; j<2; ++j) {
-			ref_plugin_name() = fn[j];
-            result = load_plugin_platform(fn[j]);
-			if (result) {
-                break;
-            } else {
-                record_error_platform(errors);
-            }
-		}
-	}
-
-	if (enabled)
-		enable_registration();
-	ref_plugin_name().clear();
-
-    if (!errors.empty()) {
-        std::cerr << "failed to load plugin " << file_name << std::endl;
-        for (const auto &err:errors) {
-            std::cerr << "    " << err << std::endl;
-        }
-    }
-
-	return result;
-}
-
-=======
-namespace base {
-
-void *load_plugin_platform(const std::string &name) {
-#ifdef _WIN32
-    SetLastError(0);
-#ifdef _UNICODE
-    return LoadLibrary(cgv::utils::str2wstr(name).c_str());
-#else
-    return LoadLibrary(name.c_str());
-#endif
-#else
-    return dlopen(name.c_str(), RTLD_NOW);
-#endif
-}
-
-void record_error_platform(const std::string &dll_name, std::vector<std::string> &errors) {
-#ifdef _WIN32
-    DWORD dw = GetLastError();
-    LPVOID lpMsgBuf;
-    FormatMessage(FORMAT_MESSAGE_ALLOCATE_BUFFER | FORMAT_MESSAGE_FROM_SYSTEM | FORMAT_MESSAGE_IGNORE_INSERTS, nullptr,
-                  dw, MAKELANGID(LANG_NEUTRAL, SUBLANG_DEFAULT), (LPTSTR)&lpMsgBuf, 0, nullptr);
-    auto error = dll_name + ": " + std::string(static_cast<const char *>(lpMsgBuf));
-    LocalFree(lpMsgBuf);
-    errors.push_back(error);
-#else
-    auto errPtr = dlerror();
-    auto error = std::string(errPtr) + "\n";
-    errors.emplace_back(error);
-#endif
-}
-
-void* load_plugin(const std::string& file_name) {
-    std::vector<token> names;
-    bite_all(tokenizer(file_name).set_ws(",|;"), names);
-
-    bool enabled = is_registration_enabled();
-    if (enabled)
-        disable_registration();
-
-    void* result = nullptr;
-    std::vector<std::string> errors = {};
-    for (auto &plugin_name : names) {
-        std::string fn[2];
-        fn[0] = to_string(plugin_name);
-        fn[1] = extend_plugin_name(fn[0]);
-
-#ifndef NDEBUG
-        std::swap(fn[0], fn[1]);
-#endif
-
-        result = nullptr;
-        for (auto &dll_name : fn) {
-            ref_plugin_name() = dll_name;
-            result = load_plugin_platform(dll_name);
-            if (result) {
-                break;
-            } else {
-                record_error_platform(dll_name, errors);
-            }
-        }
-    }
-
-    if (enabled)
-        enable_registration();
-    ref_plugin_name().clear();
-
-    if (result == nullptr && !errors.empty()) {
-        std::cerr << "failed to load plugin " << file_name << std::endl;
-        for (const auto &err : errors) {
-            std::cerr << "    " << err;
-        }
-    }
-
-    return result;
-}
-
->>>>>>> a7f3c8ef
-bool unload_plugin(void* handle)
-{
-#ifdef _WIN32
-    return FreeLibrary((HMODULE)handle) != 0;
-#else
-    return dlclose(handle) != 0;
-#endif
-}
-
-}
-}
+#include <cgv/base/register.h>
+#include <cgv/utils/convert.h>
+#include <cgv/utils/tokenizer.h>
+#include <cgv/utils/advanced_scan.h>
+#include <cgv/utils/file.h>
+#include <cgv/type/variant.h>
+
+#include <algorithm>
+#include <vector>
+#include <set>
+
+#if defined(_WIN32)
+#include <Windows.h>
+#include <strsafe.h>
+#if defined(NDEBUG)
+#define CGV_NDEBUG
+#endif
+#else
+#if defined(DEBUG)
+#else
+#define CGV_NDEBUG
+#endif
+#endif
+
+using namespace cgv::utils;
+
+namespace cgv {
+namespace base {
+
+
+
+/**************** additional types *********************/
+
+struct registration_info
+{
+	bool registration_enabled;
+	bool permanent_registration;
+	bool registration_event_cleanup;
+	unsigned int nr_events_before_disable;
+	registration_info()
+	{
+		registration_enabled = false;
+		permanent_registration = true;
+		registration_event_cleanup = false;
+		nr_events_before_disable = 0;
+	}
+};
+
+struct registration_order_info
+{
+	std::string partial_order;
+	bool before_contructor_execution;
+	std::string when;
+	registration_order_info() : before_contructor_execution(false)
+	{
+	}
+	registration_order_info(const std::string& _partial_order, bool _before_contructor_execution, const std::string& _when) :
+		  partial_order(_partial_order),
+		  before_contructor_execution(_before_contructor_execution),
+		  when(_when)
+	{
+	}
+};
+
+struct object_collection
+{
+	std::vector<base_ptr> objects;
+	void add_object(base_ptr object)
+	{
+		objects.push_back(object);
+	}
+	void remove_object(base_ptr object)
+	{
+		for (unsigned int i=0; i<objects.size(); ++i) {
+			if (object == objects[i]) {
+				objects.erase(objects.begin()+i);
+				++i;
+			}
+		}
+	}
+	void unregister_all_objects()
+	{
+		while (objects.size() > 0) {
+			unregister_object(objects.back());
+		}
+	}
+	named_ptr find_object_by_name(const std::string& name)
+	{
+		for (unsigned int oi=0; oi<objects.size(); ++oi) {
+			named_ptr np = objects[oi]->cast<named>();
+			if (np && np->get_name() == name)
+				return np;
+		}
+		return named_ptr();
+	}
+	base_ptr find_object_by_type(const std::string& type_name)
+	{
+		for (unsigned int oi=0; oi<objects.size(); ++oi) {
+			base_ptr bp = objects[oi];
+			if (type_name == bp->get_type_name())
+				return bp;
+		}
+		return base_ptr();
+	}
+};
+
+
+/**************** static variables *********************/
+
+object_collection& ref_object_collection()
+{
+	static object_collection oc;
+	return oc;
+}
+
+std::vector<registration_order_info>& ref_registration_order_infos()
+{
+	static std::vector<registration_order_info> roi;
+	return roi;
+}
+
+std::string& ref_prog_name()
+{
+	static std::string prog_name;
+	return prog_name;
+}
+
+std::string& ref_prog_path_prefix()
+{
+	static std::string prog_path_prefix;
+	return prog_path_prefix;
+}
+
+std::string& ref_plugin_name()
+{
+	static std::string plugin_name;
+	return plugin_name;
+}
+
+std::map<std::string, resource_file_info>& ref_resource_file_map()
+{
+	static std::map<std::string, resource_file_info> resource_file_map;
+	return resource_file_map;
+}
+
+registration_info& ref_info()
+{
+	static registration_info ri;
+	return ri;
+}
+
+std::vector<std::pair<base_ptr,std::string> >& ref_registration_events()
+{
+	static std::vector<std::pair<base_ptr,std::string> > registration_events;
+	return registration_events;
+}
+
+std::vector<base_ptr>& ref_listeners()
+{
+	static std::vector<base_ptr> listeners;
+	return listeners;
+}
+
+
+/****************** helper functions **************/
+
+
+void show_split_lines(const std::string& s)
+{
+	if (s.empty())
+		return;
+	std::vector<token> toks;
+	bite_all(tokenizer(s).set_ws(";"), toks);
+	for (unsigned i=0; i<toks.size(); ++i)
+		std::cout << "\n	" << to_string(toks[i]).c_str();
+}
+
+bool& ref_registration_debugging_enabled()
+{
+#if defined CGV_FORCE_STATIC && defined _DEBUG
+	static bool is_debug = true;
+#else
+	static bool is_debug = false;
+#endif
+	return is_debug;
+}
+
+void show_object_debug_info(cgv::base::base_ptr o)
+{
+	std::cout << o->get_type_name();
+	if (o->get_named())
+		std::cout << "<" << o->get_named()->get_name() << ">";
+	bool is_c = o->get_interface<object_constructor>() != 0;
+	bool is_s = o->get_interface<server>() != 0;
+	bool is_d = o->get_interface<driver>() != 0;
+	bool is_l = o->get_interface<registration_listener>() != 0;
+
+	if (is_c || is_s || is_d || is_l) {
+		std::cout << " [";
+		if (is_c)
+			std::cout << "C";
+		if (is_s)
+			std::cout << "S";
+		if (is_d)
+			std::cout << "D";
+		if (is_l)
+			std::cout << "L";
+		std::cout << "]";
+	}
+}
+
+
+/// register an object and send event to all current registration ref_listeners()
+void register_object_internal(base_ptr object, const std::string& options)
+{
+	std::string all_options = object->get_default_options();
+	if (!all_options.empty() && !options.empty())
+		all_options += ";";
+	all_options += options;
+	if (is_registration_debugging_enabled()) {
+		std::cout << "REG OBJECT ('" << all_options << "') ";
+		show_object_debug_info(object);
+		std::cout << std::endl;
+
+		static std::map<cgv::base::base*, int> is_registered;
+		if (is_registered.find(&(*object)) == is_registered.end())
+			is_registered[&(*object)] = 1;
+		else {
+			++is_registered[&(*object)];
+			std::cerr << "ERROR: last object registered " << is_registered[&(*object)] << " times" << std::endl;
+		}
+	}
+
+	// send register event to all listeners
+	for (unsigned i = 0; i<ref_listeners().size(); ++i)
+		ref_listeners()[i]->get_interface<registration_listener>()->register_object(object, all_options);
+
+	// perform permanent registration
+	if (is_permanent_registration_enabled())
+		ref_object_collection().add_object(object);
+	// send register event to object
+	object->on_register();
+}
+
+
+/****************** implementation of exported functions **************/
+
+void define_registration_order(const std::string& partial_order, bool before_contructor_execution, const std::string& when)
+{
+	ref_registration_order_infos().push_back(registration_order_info(partial_order, before_contructor_execution, when));
+}
+
+void add_partially_ordered(const std::vector<std::set<unsigned> >& combined_partial_order, std::vector<unsigned>& permutation, std::vector<bool>& appended, std::vector<bool>& delayed, unsigned i)
+{
+	if (delayed[i]) {
+		std::cout << "REG ORDER cyclic dependency of registration event <" << ref_registration_events()[i].first->get_type_name() << ">" << std::endl;
+		return;
+	}
+	delayed[i] = true;
+	// ensure that indices that have to come before i, are also added before i
+	for (auto j : combined_partial_order[i]) {
+		if (!appended[j])
+			add_partially_ordered(combined_partial_order, permutation, appended, delayed, j);
+	}
+	delayed[i] = false;
+	appended[i] = true;
+	permutation.push_back(i);
+}
+
+void sort_registration_events(bool before_contructor_execution)
+{
+	// initialized combined partial order
+	size_t N = ref_registration_events().size();
+	std::vector<std::set<unsigned> > combined_partial_order;
+	combined_partial_order.resize(N);
+	unsigned nr_partial_orders = 0;
+
+	// iterate all registration order infos
+	for (auto roi : ref_registration_order_infos()) {
+		// ignore if before_contructor_execution does not match
+		if (roi.before_contructor_execution != before_contructor_execution)
+			continue;
+
+		// ignore if "when" does not match
+		if (roi.when == "plugins") {
+			if (ref_plugin_name().empty())
+				continue;
+		}
+		else if (roi.when == "program") {
+			if (!ref_plugin_name().empty())
+				continue;
+		}
+		else if (roi.when != "always") {
+			if (ref_plugin_name() != roi.when)
+				continue;
+		}
+
+		// extract partial order
+		std::vector<cgv::utils::token> toks;
+		cgv::utils::tokenizer(roi.partial_order).set_ws(";").bite_all(toks);
+
+		// first construct a vector with indices of registration events
+		std::vector<unsigned> event_indices;
+		unsigned nr_matched = 0;
+		for (auto t : toks) {
+			bool found = false;
+			for (unsigned i = 0; i < N; ++i) {
+				std::string tn = ref_registration_events()[i].first->get_type_name();
+				if (t == tn) {
+					event_indices.push_back(i);
+					++nr_matched;
+					found = true;
+					break;
+				}
+			}
+			if (!found) {
+				std::cout << "REG ORDER: could not find event <" << t << ">" << std::endl;
+			}
+		}
+		if (nr_matched < 2) {
+			std::cout << "REG ORDER: partial order <" << roi.partial_order << "> did match only " << nr_matched << " object" << std::endl;
+			continue;
+		}
+
+		// extend combined partial order by current partial order
+		for (unsigned i = 1; i < event_indices.size(); ++i)
+			combined_partial_order[event_indices[i]].insert(event_indices[i - 1]);
+		++nr_partial_orders;
+	}
+	if (nr_partial_orders == 0)
+		return;
+
+	// compute permutation
+	std::vector<unsigned> permutation;
+	std::vector<bool> appended(N, false);
+	std::vector<bool> delayed(N, false);
+	unsigned i;
+	for (i = 0; i < N; ++i) {
+		if (!appended[i])
+			add_partially_ordered(combined_partial_order, permutation, appended, delayed, i);
+	}
+	if (permutation.size() != N) {
+		std::cerr << "ERROR: could not compute valid permutation of registration events" << std::endl;
+		abort();
+	}
+
+	// permute registration events
+	std::vector<std::pair<base_ptr, std::string> > permuted_registration_events;
+	permuted_registration_events.resize(N);
+	for (i = 0; i < N; ++i)
+		permuted_registration_events[i] = ref_registration_events()[permutation[i]];
+	ref_registration_events() = permuted_registration_events;
+}
+
+registration_order_definition::registration_order_definition(const std::string& partial_order, bool before_contructor_execution, const std::string& when)
+{
+	define_registration_order(partial_order, before_contructor_execution, when);
+}
+
+
+void enable_registration_debugging()
+{
+	ref_registration_debugging_enabled() = true;
+}
+/// disable registration debugging
+void disable_registration_debugging()
+{
+	ref_registration_debugging_enabled() = false;
+}
+
+/// check whether registration debugging is enabled
+bool is_registration_debugging_enabled()
+{
+	return ref_registration_debugging_enabled();
+}
+/// enable registration and send all registration events that where emitted during disabled registration
+void enable_registration()
+{
+	if (is_registration_enabled())
+		return;
+
+	if (is_registration_debugging_enabled())
+		std::cout << "REG ENABLE <" << (ref_plugin_name().empty() ? ref_prog_name() : ref_plugin_name()) << "> Begin" << std::endl;
+
+	unsigned i, i0 = ref_info().nr_events_before_disable;
+
+	sort_registration_events(true);
+
+	// first execute delayed registrations by replacing constructor objects with constructed objects
+	for (i=i0; i<ref_registration_events().size(); ++i) {
+		base_ptr o = ref_registration_events()[i].first;
+		object_constructor* obr = o->get_interface<object_constructor>();
+		if (obr) {
+			if (is_registration_debugging_enabled())
+				std::cout << "REG CONSTRUCT " << obr->get_constructed_type_name() << "('" << ref_registration_events()[i].second << "')";
+
+			ref_registration_events()[i].first = obr->construct_object();
+
+			if (is_registration_debugging_enabled()) {
+				std::cout << " -> ";
+				show_object_debug_info(ref_registration_events()[i].first);
+				std::cout << std::endl;
+			}
+		}
+	}
+
+	sort_registration_events(false);
+
+	// next register all servers
+	const std::vector<base_ptr>& L = ref_listeners();
+	for (i=i0; i<ref_registration_events().size(); ++i) {
+		base_ptr object = ref_registration_events()[i].first;
+		if (object->get_interface<server>() == 0)
+			continue;
+		register_object_internal(object, ref_registration_events()[i].second);
+	}
+
+	// next register all drivers
+	for (i=i0; i<ref_registration_events().size(); ++i) {
+		base_ptr object = ref_registration_events()[i].first;
+		if (object->get_interface<driver>() == 0)
+			continue;
+		register_object_internal(object, ref_registration_events()[i].second);
+	}
+
+	// next register all listeners
+	for (i=i0; i<ref_registration_events().size(); ++i) {
+		base_ptr object = ref_registration_events()[i].first;
+		if (object->get_interface<registration_listener>() == 0)
+			continue;
+		register_object_internal(object, ref_registration_events()[i].second);
+
+		ref_listeners().push_back(object);
+		// send all buffered events
+		for (unsigned j=0; j<i0; ++j)
+			object->get_interface<registration_listener>()->register_object(ref_registration_events()[j].first,
+																			ref_registration_events()[j].second);
+	}
+
+	// next register all remaining objects
+	for (i=i0; i<ref_registration_events().size(); ++i) {
+		base_ptr object = ref_registration_events()[i].first;
+		if (object->get_interface<registration_listener>() != 0 ||
+			object->get_interface<driver>() != 0 ||
+			object->get_interface<server>() != 0)
+			continue;
+		register_object_internal(object, ref_registration_events()[i].second);
+	}
+
+	// remove registration events
+	if (is_registration_event_cleanup_enabled())
+		ref_registration_events().clear();
+
+	ref_info().nr_events_before_disable = (unsigned) ref_registration_events().size();
+	ref_info().registration_enabled = true;
+
+	if (is_registration_debugging_enabled())
+		std::cout << "REG ENABLE <" << (ref_plugin_name().empty() ? ref_prog_name() : ref_plugin_name()) << "> End" << std::endl;
+}
+
+void disable_registration()
+{
+	if (!is_registration_enabled())
+		return;
+	if (is_registration_debugging_enabled())
+		std::cout << "REG DISABLE <" << (ref_plugin_name().empty() ? ref_prog_name() : ref_plugin_name()) << ">" << std::endl;
+
+	ref_info().nr_events_before_disable = (unsigned)ref_registration_events().size();
+	ref_info().registration_enabled = false;
+}
+
+/// check whether registration is enabled
+bool is_registration_enabled()
+{
+	return ref_info().registration_enabled;
+}
+
+void enable_permanent_registration()
+{
+	if (is_permanent_registration_enabled())
+		return;
+	if (is_registration_debugging_enabled()) {
+		std::cout << "ENABLE PERMANENT REGISTRATION" << std::endl;
+	}
+	ref_info().permanent_registration = true;
+}
+
+void unregister_all_objects()
+{
+	ref_object_collection().unregister_all_objects();
+}
+
+/// access to number of permanently registered objects
+unsigned get_nr_permanently_registered_objects()
+{
+	return (unsigned)ref_object_collection().objects.size();
+}
+
+/// access to i-th permanently registered object
+base_ptr get_permanently_registered_object(unsigned i)
+{
+	if (i >= get_nr_permanently_registered_objects())
+		return 0;
+	return ref_object_collection().objects[i];
+}
+
+void disable_permanent_registration()
+{
+	if (!is_permanent_registration_enabled())
+		return;
+	if (is_registration_debugging_enabled()) {
+		std::cout << "DISABLE PERMANENT REGISTRATION" << std::endl;
+	}
+	ref_info().permanent_registration = false;
+}
+
+/// check whether permanent registration is enabled
+bool is_permanent_registration_enabled()
+{
+	return ref_info().permanent_registration;
+}
+
+void enable_registration_event_cleanup()
+{
+	if (is_registration_event_cleanup_enabled())
+		return;
+	if (is_registration_debugging_enabled()) {
+		std::cout << "ENABLE REGISTRATION CLEANUP" << std::endl;
+	}
+	ref_info().registration_event_cleanup = true;
+	if (is_registration_enabled())
+		ref_registration_events().clear();
+	else
+		ref_registration_events().erase(
+			  ref_registration_events().begin(),
+			  ref_registration_events().begin()+ref_info().nr_events_before_disable);
+	ref_info().nr_events_before_disable = 0;
+}
+
+//! disable cleanup of registration events (see enable_registration_event_cleanup).
+void disable_registration_event_cleanup()
+{
+	if (!is_registration_event_cleanup_enabled())
+		return;
+	if (is_registration_debugging_enabled()) {
+		std::cout << "DISABLE REGISTRATION CLEANUP" << std::endl;
+	}
+	ref_info().registration_event_cleanup = false;
+}
+
+bool is_registration_event_cleanup_enabled()
+{
+	return ref_info().registration_event_cleanup;
+}
+
+/// register an object and send event to all current registration ref_listeners()
+void register_object(base_ptr object, const std::string& options)
+{
+	// if registration is disabled or if registratration event cleanup is disabled, store registration event
+	if (!is_registration_enabled() || !is_registration_event_cleanup_enabled()) {
+		ref_registration_events().push_back(std::pair<base_ptr, std::string>(object, options));
+
+		if (is_registration_debugging_enabled()) {
+			std::cout << "REG EVENT ('" << options << "') ";
+			show_object_debug_info(object);
+			std::cout << std::endl;
+		}
+	}
+	if (!is_registration_enabled())
+		return;
+
+	// execute object constructor in case of delayed registration
+	object_constructor* oc = object->get_interface<object_constructor>();
+	if (oc)
+		object = oc->construct_object();
+
+	// register as listener if necessary
+	registration_listener* rl = object->get_interface<registration_listener>();
+	if (rl) {
+		ref_listeners().push_back(object);
+		// send all buffered events
+		if (is_registration_enabled()) {
+			// next register all remaining objects
+			for (unsigned i = 0; i<ref_registration_events().size(); ++i)
+				rl->register_object(ref_registration_events()[i].first,
+									ref_registration_events()[i].second);
+		}
+	}
+
+	register_object_internal(object, options);
+}
+
+/// unregister an object and send event to all current registration ref_listeners()
+void unregister_object(base_ptr object, const std::string& options)
+{
+	unsigned int i;
+
+	if (is_registration_debugging_enabled()) {
+		std::cout << "UNREG " << object.operator->() << ", '" << options << "' (" << ref_object_collection().objects.size() << ")" << std::endl;
+	}
+
+	// remove from permanent registration
+	ref_object_collection().remove_object(object);
+
+	// remove from registration events
+	for (i=0; i<ref_registration_events().size(); ++i)
+		if (ref_registration_events()[i].first == object) {
+			ref_registration_events().erase(ref_registration_events().begin()+i);
+			--i;
+		}
+
+	// remove from listeners
+	if (object->get_interface<registration_listener>()) {
+		for (i=0; i<ref_listeners().size(); ++i) {
+			if (ref_listeners()[i] == object) {
+				ref_listeners().erase(ref_listeners().begin() + i);
+				--i;
+			}
+		}
+	}
+	// send unregister events to remaining listeners
+	for (unsigned int i=0; i<ref_listeners().size(); ++i)
+		ref_listeners()[i]->get_interface<registration_listener>()->unregister_object(object, options);
+
+	// send unregister event to object itself
+	object->unregister();
+}
+
+/// in case permanent registration is active, look for a registered object by name
+named_ptr find_object_by_name(const std::string& name)
+{
+	return ref_object_collection().find_object_by_name(name);
+}
+
+/// in case permanent registration is active, look for a registered object by type name
+base_ptr find_object_by_type(const std::string& type_name)
+{
+	return ref_object_collection().find_object_by_type(type_name);
+}
+
+std::string get_config_file_name(const std::string& _file_name)
+{
+	std::string file_name = _file_name;
+	if (file::get_extension(file_name) == "def") {
+		std::string fn = file::drop_extension(file_name)+".cfg";
+		if (file::exists(fn))
+			file_name = fn;
+	}
+	return file_name;
+}
+
+//bool process_command_ext(const token& cmd, bool eliminate_quotes, bool* persistent = 0, config_file_observer* cfo = 0, const char* begin = 0);
+bool process_command_ext(const command_info& info, bool* persistent = 0, config_file_observer* cfo = 0, const char* begin = 0);
+
+config_file_driver*& ref_config_file_driver()
+{
+	static config_file_driver* driver = 0;
+	return driver;
+}
+
+void register_config_file_driver(config_file_driver* cfd)
+{
+	if (ref_config_file_driver())
+		std::cerr << "warning: registering more than one config_file_driver" << std::endl;
+	ref_config_file_driver() = cfd;
+}
+
+config_file_observer* find_config_file_observer(const std::string& file_name, const std::string& content)
+{
+	if (!ref_config_file_driver()) {
+		std::cerr << "warning: attempt to use permanent registration without a registered config_file_driver" << std::endl;
+		return 0;
+	}
+	return ref_config_file_driver()->find_config_file_observer(file_name, content);
+}
+
+bool process_config_file_ext(const std::string& _file_name, bool* persistent = 0)
+{
+	// update file name extension
+	std::string file_name = get_config_file_name(_file_name);
+	if (file_name.empty())
+		return false;
+	// try to read file
+	std::string content;
+	if (!file::read(file_name, content, true)) {
+		std::cerr << "couldn't read config file " << file_name.c_str() << std::endl;
+		return false;
+	}
+
+	bool pers = false;
+	if (!persistent)
+		persistent = &pers;
+
+	config_file_observer* cfo = find_config_file_observer(file_name, content);
+
+	// split file content into lines
+	std::vector<line> lines;
+	split_to_lines(content,lines);
+
+	// interpret each line as a command
+	unsigned int i;
+	std::string cfg_file_dir = cgv::utils::file::get_path(_file_name);
+	for (i = 0; i < lines.size(); ++i) {
+		command_info info;
+		std::string line;
+		const char* begin = lines[i].begin;
+		const char* iter = begin;
+		while (iter < lines[i].end) {
+			// find next appearance of '$'
+			iter = std::find(iter, lines[i].end, '$');
+			if (iter == lines[i].end) {
+				if (begin > lines[i].begin)
+					line += std::string(begin, lines[i].end);
+				break;
+			}
+			// check for '('
+			auto jter = iter;
+			std::string value;
+			if (++jter < lines[i].end) {
+				if (*jter == '(') {
+					// extract name of variable up to closing paranthesis
+					std::string var_name;
+					while (++jter < lines[i].end && *jter != ')') {
+						var_name.push_back(*jter);
+					}
+					if (jter < lines[i].end) {
+						// convert to upper case
+						var_name = cgv::utils::to_upper(var_name);
+						if (var_name == "CFG_FILE_DIR")
+							value = cfg_file_dir;
+						else {
+							value = std::string(getenv(var_name.c_str()));
+						}
+					}
+				}
+			}
+			if (value.empty()) {
+				++iter;
+				continue;
+			}
+			line += std::string(begin, iter);
+			line += value;
+			begin = iter = jter+1;
+		}
+		if (line.empty())
+			analyze_command(lines[i], false, &info);
+		else
+			analyze_command(token(line), false, &info);
+
+		process_command_ext(info, persistent, cfo, &content[0]);
+		// process_command_ext((token&)(lines[i]), false, persistent, cfo, &content[0]);
+	}
+	return true;
+}
+
+bool process_config_file(const std::string& _file_name)
+{
+	return process_config_file_ext(_file_name);
+}
+
+/// interpret a gui file
+bool process_gui_file(const std::string& file_name)
+{
+	config_file_driver* cfd = ref_config_file_driver();
+	if (cfd)
+		return cfd->process_gui_file(file_name);
+	std::cerr << "attempt to process gui file without a config_file_driver registered" << std::endl;
+	return false;
+}
+
+
+test::test(const std::string& _test_name, bool (*_test_func)())
+	  : test_name(_test_name), test_func(_test_func)
+{
+}
+
+std::string test::get_test_name() const
+{
+	return test_name;
+}
+
+bool test::exec_test() const
+{
+	return test_func();
+}
+
+int cgv::base::test::nr_failed = 0;
+
+std::string test::get_type_name() const
+{
+	return "test";
+}
+
+test_registration::test_registration(const std::string& _test_name, bool (*_test_func)())
+{
+	register_object(base_ptr(new test(_test_name,_test_func)),"");
+}
+
+
+/// construct
+factory::factory(const std::string& _created_type_name, bool _singleton, const std::string& _object_options)
+	  : created_type_name(_created_type_name), is_singleton(_singleton), object_options(_object_options)
+{
+}
+
+/// return the options string used for object registration
+std::string factory::get_object_options() const
+{
+	return object_options;
+}
+
+
+/// support creation of object by setting create property to true
+std::string factory::get_property_declarations()
+{
+	return "create:bool";
+}
+
+
+///
+bool factory::set_void(const std::string& property, const std::string& value_type, const void* value_ptr)
+{
+	if (property == "create") {
+		bool do_create;
+		cgv::type::get_variant(do_create, value_type, value_ptr);
+		if (do_create)
+			register_object(create_object());
+		return true;
+	}
+	else
+		return false;
+}
+
+///
+bool factory::get_void(const std::string& property, const std::string& value_type, void* value_ptr)
+{
+	if (property == "create") {
+		cgv::type::set_variant(true, value_type, value_ptr);
+		return true;
+	}
+	else
+		return false;
+}
+
+/// overload to return the type name of the objects that the factory can create
+const std::string& factory::get_created_type_name() const
+{
+	return created_type_name;
+}
+/// return whether the factory can only generate one instance of the given type
+bool factory::is_singleton_factory() const
+{
+	return is_singleton;
+}
+
+/// return pointer to singleton
+base_ptr factory::get_singleton() const
+{
+	return singleton;
+}
+/// release the singleton pointer
+void factory::release_singleton()
+{
+	singleton.clear();
+}
+
+/// overload to create an object
+base_ptr factory::create_object()
+{
+	base_ptr o = create_object_impl();
+	if (is_singleton_factory())
+		singleton = o;
+	return o;
+}
+
+std::string guess_created_type_name(const char* item_text)
+{
+	std::vector<token> toks;
+	tokenizer(item_text).set_ws("/").bite_all(toks);
+	if (toks.empty())
+		return "";
+	return to_string(toks.back());
+}
+
+void register_factory_object(base_ptr fo, const char* item_text, char shortcut)
+{
+	std::string options("menu_text=\"");
+	options += item_text;
+	options += "\";shortcut='Ctrl-";
+	options += shortcut;
+	options += "'";
+	register_object(fo, options);
+}
+
+void register_prog_name(const char* _prog_name)
+{
+	ref_prog_name() = cgv::utils::file::get_file_name(_prog_name);
+	std::string prog_path_prefix = cgv::utils::file::clean_path(cgv::utils::file::get_path(_prog_name));
+	if (!prog_path_prefix.empty())
+		prog_path_prefix += '/';
+	ref_prog_path_prefix() = prog_path_prefix;
+}
+
+resource_file_info::resource_file_info(
+	  unsigned int _file_offset,
+	  unsigned int _file_length,
+	  const char* _file_data, const
+	  std::string& _source_file)
+	  : file_offset(_file_offset),
+		file_length(_file_length),
+		file_data(_file_data),
+		source_file(_source_file) {}
+
+void register_resource_file(const std::string& file_path, unsigned int file_offset, unsigned int file_length, const char* file_data, const std::string& source_file)
+{
+	ref_resource_file_map()[file_path] = resource_file_info(file_offset, file_length, file_data, source_file);
+}
+
+void register_resource_string(const std::string& string_name, const char* string_data)
+{
+	ref_resource_file_map()[string_name] = resource_file_info(-1, (unsigned)std::string(string_data).size(), string_data);
+}
+
+void show_implementation(bool& implements_shown, const std::string& type_name)
+{
+	if (implements_shown)
+		std::cout << ", ";
+	else {
+		std::cout << " implements ";
+		implements_shown = true;
+	}
+	std::cout << type_name;
+}
+
+/// show information about all registered members
+void show_all()
+{
+	const std::vector<base_ptr>& objects = ref_object_collection().objects;
+
+	std::cout << "\n\n_______________ show all registered objects ______________________\n\n";
+	for (unsigned int oi=0; oi<objects.size(); ++oi) {
+		named_ptr np = objects[oi]->cast<named>();
+		if (np)
+			std::cout << "name(" << np->get_name().c_str() << "):" << np->get_type_name();
+		else
+			std::cout << "type(" << objects[oi]->get_type_name() << ")";
+		bool implements_shown = false;
+		if (objects[oi]->get_interface<server>())
+			show_implementation(implements_shown,"server");
+		if (objects[oi]->get_interface<driver>())
+			show_implementation(implements_shown,"driver");
+		if (objects[oi]->get_interface<registration_listener>())
+			show_implementation(implements_shown,"registration_listener");
+		if (objects[oi]->get_interface<factory>())
+			show_implementation(implements_shown,"factory");
+		show_split_lines(objects[oi]->get_property_declarations());
+		std::cout << "\n\n";
+	}
+	std::cout << "__________________________________________________________________\n" << std::endl;
+	return;
+}
+
+CommandType update_info(command_info* info_ptr, CommandType cmd, cgv::utils::token* args_tok_ptr = 0)
+{
+
+	if (info_ptr) {
+		info_ptr->command_type = cmd;
+		if (args_tok_ptr)
+			info_ptr->parameters.push_back(*args_tok_ptr);
+	}
+	return cmd;
+}
+
+CommandType analyze_command(const cgv::utils::token& cmd, bool eliminate_quotes, command_info* info_ptr)
+{
+	// remove unnecessary stuff
+	token cmd_tok = cmd;
+	cmd_tok.begin = skip_spaces(cmd_tok.begin, cmd_tok.end);
+	cmd_tok.end = cutoff_spaces(cmd_tok.begin, cmd_tok.end);
+
+	// detect empty lines and comments
+	if (cmd_tok.empty())
+		return update_info(info_ptr, CT_EMPTY);
+
+	// detect comments
+	if (cmd_tok.get_length() > 1 && cmd_tok[0] == '/' && cmd_tok[1] == '/')
+		return update_info(info_ptr, CT_COMMENT);
+
+	// detect predefined commands
+	if (cmd_tok == "show all")
+		return update_info(info_ptr, CT_SHOW);
+	if (cmd_tok == "persistent")
+		return update_info(info_ptr, CT_PERSISTENT);
+	if (cmd_tok == "initial")
+		return update_info(info_ptr, CT_INITIAL);
+
+	// determine command header
+	token cmd_header = tokenizer(cmd_tok).set_sep(":").set_ws("").set_skip("\"'", "\"'").bite();
+	if (cmd_header.end == cmd_tok.end)
+		return update_info(info_ptr, CT_UNKNOWN);
+
+	// and command arguments
+	token args_tok(cmd_header.end + 1, cmd_tok.end);
+
+	// eliminate quotes around argument, which need to be used in commands specified on the command line
+	if (eliminate_quotes && args_tok.get_length() >= 2 &&
+		((args_tok[0] == '"'  && args_tok[(int)args_tok.get_length() - 1] == '"') ||
+		 (args_tok[0] == '\'' && args_tok[(int)args_tok.get_length() - 1] == '\''))) {
+		++args_tok.begin;
+		--args_tok.end;
+	}
+	std::string args(to_string(args_tok));
+
+	// detect direct commands
+	if (cmd_header == "plugin")
+		return update_info(info_ptr, CT_PLUGIN, &args_tok);
+	if (cmd_header == "config")
+		return update_info(info_ptr, CT_CONFIG, &args_tok);
+	if (cmd_header == "gui")
+		return update_info(info_ptr, CT_GUI, &args_tok);
+
+	// split composed commands into head and argument
+	std::vector<token> toks;
+	tokenizer(cmd_header).set_sep("()").set_ws("").bite_all(toks);
+
+	// check for name or type command
+	if (toks.size() == 4 && toks[1] == "(" && toks[3] == ")" &&
+		(toks[0] == "name" || toks[0] == "type")) {
+
+		std::string identifier = to_string(toks[2]);
+		if (info_ptr)
+			info_ptr->parameters.push_back(toks[2]);
+		return update_info(info_ptr, toks[0] == "name"  ? CT_NAME : CT_TYPE, &args_tok);
+	}
+	return update_info(info_ptr, CT_UNKNOWN);
+}
+
+bool process_command_ext(const command_info& info, bool* persistent, config_file_observer* cfo, const char* begin)
+{
+	switch (info.command_type) {
+	case CT_SHOW:
+		show_all();
+		return true;
+	case CT_PERSISTENT:
+		if (persistent)
+			*persistent = true;
+		return true;
+	case CT_INITIAL:
+		if (persistent)
+			*persistent = false;
+		return true;
+	case CT_PLUGIN: {
+		if (load_plugin(to_string(info.parameters[0]))) {
+			std::cout << "read plugin " << info.parameters[0] << std::endl;
+			return true;
+		}
+		std::cerr << "error reading plugin " << info.parameters[0] << std::endl;
+
+		return false;
+	}
+	case CT_CONFIG:
+		if (process_config_file_ext(to_string(info.parameters[0]), persistent)) {
+			std::cout << "read config file " << get_config_file_name(to_string(info.parameters[0])) << std::endl;
+			return true;
+		}
+		std::cerr << "error reading config file " << info.parameters[0] << std::endl;
+		return false;
+	case CT_GUI:
+		if (process_gui_file(to_string(info.parameters[0]))) {
+			std::cout << "read gui file " << info.parameters[0] << std::endl;
+			return true;
+		}
+		std::cerr << "error reading gui file " << info.parameters[0] << std::endl;
+		return false;
+	case CT_NAME:
+	case CT_TYPE:
+	{
+		base_ptr bp;
+		if (info.command_type == CT_NAME) {
+			named_ptr np = find_object_by_name(to_string(info.parameters[0]));
+			if (np) {
+				std::cout << "name(" << np->get_name().c_str() << ")";
+				bp = np;
+			}
+			else
+				std::cerr << "could not find object of name '" << info.parameters[0] << "'" << std::endl;
+		}
+		else {
+			bp = find_object_by_type(to_string(info.parameters[0]));
+			if (bp)
+				std::cout << "type(" << bp->get_type_name() << ")";
+			else
+				std::cerr << "could not find object of type <" << info.parameters[0] << ">" << std::endl;
+		}
+		if (bp) {
+			std::string args = to_string(info.parameters[1]);
+			// replace single quotes by double quotes
+			for (unsigned int x = 0; x < args.size(); ++x)
+				if (args[x] == '\'')
+					args[x] = '"';
+
+			show_split_lines(args);
+			std::cout << "\n" << std::endl;
+			if (persistent && *persistent && cfo)
+				cfo->multi_observe(bp, args, info.parameters[1].begin - begin);
+			else
+				bp->multi_set(to_string(info.parameters[1]), true);
+			return true;
+		}
+		return false;
+	}
+	}
+	return false;
+}
+
+/*
+bool process_command_ext(const token& cmd, bool eliminate_quotes, bool* persistent, config_file_observer* cfo, const char* begin)
+{
+	// remove unnecessary stuff
+	token cmd_tok = cmd;
+	cmd_tok.begin = skip_spaces(cmd_tok.begin, cmd_tok.end);
+	cmd_tok.end   = cutoff_spaces(cmd_tok.begin, cmd_tok.end);
+
+	// ignore empty lines and comments
+	if (cmd_tok.empty() || cmd_tok[0] == '/')
+		return true;
+
+	// interpret predefined commands
+	if (cmd_tok == "show all") {
+		show_all();
+		return true;
+	}
+	if (cmd_tok == "persistent") {
+		if (persistent)
+			*persistent = true;
+		return true;
+	}
+	if (cmd_tok == "initial") {
+		if (persistent)
+			*persistent = false;
+		return true;
+	}
+
+	// determine command header
+	token cmd_header = tokenizer(cmd_tok).set_sep(":").set_ws("").set_skip("\"'","\"'").bite();
+	if (cmd_header.end == cmd_tok.end) {
+		std::cerr << "could not interpret command >" << to_string(cmd) << "< (probably missing a ':')!" << std::endl;
+		return false;
+	}
+	// and command arguments
+	token args_tok(cmd_header.end+1,cmd_tok.end);
+
+	// eliminate quotes around argument, which need to be used in commands specified on the command line
+	if (eliminate_quotes && args_tok.get_length() >= 2 &&
+		 ( (args_tok[0] == '"'  && args_tok[(int)args_tok.get_length()-1] == '"') ||
+		   (args_tok[0] == '\'' && args_tok[(int)args_tok.get_length()-1] == '\'') ) ) {
+			 ++args_tok.begin;
+			 --args_tok.end;
+	}
+	std::string args(to_string(args_tok));
+
+	// perform direct commands
+	if (cmd_header == "plugin") {
+		if (load_plugin(args)) {
+			std::cout << "read plugin " << args << std::endl;
+			return true;
+		}
+		else {
+			std::cerr << "error reading plugin " << args << std::endl;
+			return false;
+		}
+	}
+	if (cmd_header == "config") {
+		if (process_config_file_ext(args, persistent)) {
+			std::cout << "read config file " << get_config_file_name(args) << std::endl;
+			return true;
+		}
+		else {
+			std::cerr << "error reading config file " << args << std::endl;
+			return false;
+		}
+	}
+	if (cmd_header == "gui") {
+		if (process_gui_file(args)) {
+			std::cout << "read gui file " << args << std::endl;
+			return true;
+		}
+		else {
+			std::cerr << "error reading gui file " << args << std::endl;
+			return false;
+		}
+	}
+
+	// split composed commands into head and argument
+	std::vector<token> toks;
+	tokenizer(cmd_header).set_sep("()").set_ws("").bite_all(toks);
+
+	// check for name or type command
+	if (toks.size() == 4 && toks[1] == "(" && toks[3] == ")" &&
+		(toks[0]=="name" || toks[0]=="type") ) {
+
+
+		// replace single quotes by double quotes
+		for (unsigned int x=0; x<args.size(); ++x)
+			if (args[x] == '\'')
+				args[x] = '"';
+
+
+		std::string identifier = to_string(toks[2]);
+		if (toks[0]=="name") {
+			named_ptr np = find_object_by_name(identifier);
+			if (np) {
+				std::cout << "name(" << np->get_name().c_str() << ")";
+				show_split_lines(args);
+				std::cout << "\n" << std::endl;
+				if (persistent && *persistent && cfo)
+					cfo->multi_observe(np, args, (unsigned)(args_tok.begin - begin));
+				else
+					np->multi_set(args, true);
+			}
+			else {
+				std::cerr << "could not find object of name '" << identifier << "'" << std::endl;
+				return false;
+			}
+		}
+		else {
+			base_ptr bp = find_object_by_type(identifier);
+			if (bp) {
+				std::cout << "type(" << bp->get_type_name() << ")";
+				show_split_lines(args);
+				std::cout << "\n" << std::endl;
+				if (persistent && *persistent && cfo)
+					cfo->multi_observe(bp, args, (unsigned)(args_tok.begin - begin));
+				else
+					bp->multi_set(args, true);
+			}
+			else {
+				std::cerr << "could not find object of type <" << identifier << ">" << std::endl;
+				return false;
+			}
+		}
+		return true;
+	}
+	else {
+		std::cerr << "could not interpret command >" << to_string(cmd) << "< !" << std::endl;
+		return false;
+	}
+}
+*/
+
+bool process_command(const command_info& info)
+{
+	return process_command_ext(info);
+}
+
+bool process_command(const std::string& cmd, bool eliminate_quotes)
+{
+	command_info info;
+	analyze_command(cmd, eliminate_quotes, &info);
+	return process_command_ext(info);
+	//	return process_command_ext(token(cmd), eliminate_quotes);
+}
+
+/// process the command line arguments: extract program name and load all plugins
+void process_command_line_args(int argc, char** argv)
+{
+	cgv::base::register_prog_name(argv[0]);
+	for (int ai=1; ai<argc; ++ai)
+		process_command(argv[ai]);
+}
+
+
+resource_file_registration::resource_file_registration(const char* symbol)
+{
+	const char* file_data = symbol+(int)symbol[0]+9;
+	std::string file_path(symbol+1,(std::string::size_type)symbol[0]);
+	symbol += symbol[0]+1;
+	unsigned int file_offset = (unsigned char) symbol[0];
+	file_offset += ((unsigned int) (unsigned char) symbol[1] << 8);
+	file_offset += ((unsigned int) (unsigned char) symbol[2] << 16);
+	file_offset += ((unsigned int) (unsigned char) symbol[3] << 24);
+	symbol += 4;
+	unsigned int file_size   = (unsigned char) symbol[0]+((unsigned int) (unsigned char) symbol[1] << 8)+((unsigned int) (unsigned char) symbol[2] << 16)+((unsigned int) (unsigned char) symbol[3] << 24);
+	std::string source_file = ref_plugin_name();
+	if (source_file.empty())
+		source_file = ref_prog_name();
+	register_resource_file(file_path, file_offset,file_size,file_data,source_file);
+}
+
+resource_string_registration::resource_string_registration(const std::string& string_name, const char* string_data)
+{
+	register_resource_string(string_name, string_data);
+}
+
+std::string extend_plugin_name(const std::string& fn)
+{
+	std::string n = cgv::utils::file::drop_extension(fn);
+#ifdef _WIN64
+	n += "64";
+#endif // _WIN64
+
+#if defined(_WIN32) || !defined(CGV_NDEBUG)
+	n += "_";
+#endif
+#ifndef CGV_NDEBUG
+	n += "d";
+#endif
+#ifdef _WIN32
+#if defined(_MSC_VER) && _MSC_VER < 1500
+	n += "8";
+#elif defined(_MSC_VER) && _MSC_VER < 1600
+	n += "9";
+#elif defined(_MSC_VER) && _MSC_VER < 1700
+	n += "10";
+#elif defined(_MSC_VER) && _MSC_VER < 1800
+	n += "11";
+#elif defined(_MSC_VER) && _MSC_VER < 1900
+	n += "12";
+#elif defined(_MSC_VER) && _MSC_VER < 1910
+	n += "14";
+#elif defined(_MSC_VER) && _MSC_VER < 1920
+	n += "141";
+#elif defined(_MSC_VER)
+	n += "142";
+#endif
+	n += ".dll";
+#else
+	n = std::string("lib")+n+".so";
+#endif
+	return n;
+}
+
+}
+}
+
+#ifdef _WIN32
+#	include <windows.h>
+#	include <winbase.h>
+#else
+#	include <unistd.h>
+#	ifdef __APPLE__
+#		include "dlload_osx.cxx"
+#		define RTLD_NOW 1 // set to anything for now
+#	else
+#		include <dlfcn.h>
+#	endif
+#endif
+
+namespace cgv {
+namespace base {
+
+void *load_plugin_platform(const std::string &name) {
+#ifdef _WIN32
+	SetLastError(0);
+#ifdef _UNICODE
+	return LoadLibrary(cgv::utils::str2wstr(name).c_str());
+#else
+	return LoadLibrary(name.c_str());
+#endif
+#else
+	return dlopen(name.c_str(), RTLD_NOW);
+#endif
+}
+
+void record_error_platform(const std::string &dll_name, std::vector<std::string> &errors) {
+#ifdef _WIN32
+	DWORD dw = GetLastError();
+	LPVOID lpMsgBuf;
+	FormatMessage(FORMAT_MESSAGE_ALLOCATE_BUFFER | FORMAT_MESSAGE_FROM_SYSTEM | FORMAT_MESSAGE_IGNORE_INSERTS, nullptr,
+				  dw, MAKELANGID(LANG_NEUTRAL, SUBLANG_DEFAULT), (LPTSTR)&lpMsgBuf, 0, nullptr);
+	auto error = dll_name + ": " + std::string(static_cast<const char *>(lpMsgBuf));
+	LocalFree(lpMsgBuf);
+	errors.push_back(error);
+#else
+	auto errPtr = dlerror();
+	auto error = std::string(errPtr) + "\n";
+	errors.emplace_back(error);
+#endif
+}
+
+void* load_plugin(const std::string& file_name) {
+	std::vector<token> names;
+	bite_all(tokenizer(file_name).set_ws(",|;"), names);
+
+	bool enabled = is_registration_enabled();
+	if (enabled)
+		disable_registration();
+
+	void* result = nullptr;
+	std::vector<std::string> errors = {};
+	for (auto &plugin_name : names) {
+		std::string fn[2];
+		fn[0] = to_string(plugin_name);
+		fn[1] = extend_plugin_name(fn[0]);
+
+#ifndef NDEBUG
+		std::swap(fn[0], fn[1]);
+#endif
+
+		result = nullptr;
+		for (auto &dll_name : fn) {
+			ref_plugin_name() = dll_name;
+			result = load_plugin_platform(dll_name);
+			if (result) {
+				break;
+			} else {
+				record_error_platform(dll_name, errors);
+			}
+		}
+	}
+
+	if (enabled)
+		enable_registration();
+	ref_plugin_name().clear();
+
+	if (result == nullptr && !errors.empty()) {
+		std::cerr << "failed to load plugin " << file_name << std::endl;
+		for (const auto &err : errors) {
+			std::cerr << "	" << err;
+		}
+	}
+
+	return result;
+}
+
+bool unload_plugin(void* handle)
+{
+#ifdef _WIN32
+	return FreeLibrary((HMODULE)handle) != 0;
+#else
+	return dlclose(handle) != 0;
+#endif
+}
+
+}
+}